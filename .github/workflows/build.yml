--- conflicted
+++ resolved
@@ -122,56 +122,4 @@
       - name: Upload coverage data
         uses: codecov/codecov-action@v1
       - name: Prepare cache for storage
-<<<<<<< HEAD
-        run: sudo chown -R "$USER:$USER" "$HOME/docker-cache"
-=======
-        run: sudo chown -R "$USER:$USER" "$HOME/docker-cache"
-  arm64:
-    runs-on: [self-hosted, Linux, ARM64]
-    strategy:
-      matrix:
-        python-version: [ '3.10' ]
-    steps:
-      - uses: actions/checkout@v2
-      - name: Download docker image
-        run: docker pull dmoj/runtimes-tier3
-      - name: Create docker scripts
-        run: |
-          cat > run <<'EOF'
-          #!/bin/bash -e
-          cp -r /code /judge
-          cd /judge
-          curl -L "https://github.com/DMOJ/runtimes-python/releases/latest/download/python${{ matrix.python-version }}-aarch64.tar.gz" | tar -xz
-
-          export PYTHONUNBUFFERED=1
-          export LANG=C.UTF-8
-          export PYTHONIOENCODING=utf8
-          export PYTHON="/judge/python${{ matrix.python-version }}/bin/python${{ matrix.python-version }}"
-
-          "$PYTHON" -m pip install --upgrade pip wheel
-          "$PYTHON" -m pip install cython coverage
-          "$PYTHON" -m pip install -e .[test]
-          chmod o+w .
-
-          code=0
-          runuser -u judge -w PATH /code/run-su || code=$?
-          cp /judge/coverage.xml /code || true
-          exit "$code"
-          EOF
-
-          cat > run-su <<'EOF'
-          #!/bin/bash -e
-          . ~/.profile
-          cd /judge
-          "$PYTHON" -m coverage run -m unittest discover dmoj/tests/
-          "$PYTHON" -m coverage run --append .docker.test.py
-          "$PYTHON" -m coverage combine
-          "$PYTHON" -m coverage xml
-          EOF
-
-          chmod a+x run run-su
-      - name: Execute tests in docker
-        run: docker run -e PYTHON_VERSION="${{ matrix.python-version }}" -v "$(pwd):/code" -v "$HOME/docker-cache:/root/.cache" --cap-add=SYS_PTRACE dmoj/runtimes-tier3
-      - name: Upload coverage data
-        uses: codecov/codecov-action@v1
->>>>>>> 258f8d97
+        run: sudo chown -R "$USER:$USER" "$HOME/docker-cache"