--- conflicted
+++ resolved
@@ -150,28 +150,11 @@
 else:
     libs += ['seccomp']
 
-<<<<<<< HEAD
-macros = []
-if is_wsl1:
-    macros.append(('WSL1', None))
-
-if not has_seccomp:
-    print('*' * 79)
-    print('Building without seccomp, expect lower sandbox performance.')
-    print('*' * 79)
-    macros.append(('PTBOX_NO_SECCOMP', None))
-
-extensions = [Extension('dmoj.checkers._checker', sources=['dmoj/checkers/_checker.cpp']),
-              Extension('dmoj.cptbox._cptbox', sources=cptbox_sources,
-                        language='c++', libraries=libs, define_macros=macros),
-              SimpleSharedObject('dmoj.utils.setbufsize', sources=['dmoj/utils/setbufsize.c'])]
-=======
 extensions = [
-    Extension('dmoj.checkers._checker', sources=['dmoj/checkers/_checker.c']),
+    Extension('dmoj.checkers._checker', sources=['dmoj/checkers/_checker.cpp']),
     Extension('dmoj.cptbox._cptbox', sources=cptbox_sources, language='c++', libraries=libs),
     SimpleSharedObject('dmoj.utils.setbufsize', sources=['dmoj/utils/setbufsize.c']),
 ]
->>>>>>> de73d840
 
 with io.open(os.path.join(os.path.dirname(__file__), 'README.md'), encoding='utf-8') as f:
     readme = f.read()
