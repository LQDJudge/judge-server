language: C
time: 1
memory: 1024
source: fail.c
expect: [RTE, MLE]
<<<<<<< HEAD
feedback: ['failed initializing', 'segmentation fault', '']
=======
feedback: ['', 'failed initializing', 'segmentation fault']  # '' temporary workaround, see #1149
>>>>>>> cc641b30
<|MERGE_RESOLUTION|>--- conflicted
+++ resolved
@@ -3,8 +3,4 @@
 memory: 1024
 source: fail.c
 expect: [RTE, MLE]
-<<<<<<< HEAD
-feedback: ['failed initializing', 'segmentation fault', '']
-=======
-feedback: ['', 'failed initializing', 'segmentation fault']  # '' temporary workaround, see #1149
->>>>>>> cc641b30
+feedback: ['', 'failed initializing', 'segmentation fault']  # '' temporary workaround, see #1149