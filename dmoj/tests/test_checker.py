import unittest

from dmoj.result import CheckerResult


def check_to_bool(result):
    if isinstance(result, CheckerResult):
        return result.passed
    return bool(result)


class CheckerTest(unittest.TestCase):
    def assert_pass(self, check, str1, str2, expect=True):
        if expect:
            message = 'expecting %r to equal %r'
        else:
            message = 'expecting %r to not equal %r'
        self.assertEqual(check_to_bool(check(str1, str2, point_value=1.0)), expect, message % (str1, str2))
        self.assertEqual(check_to_bool(check(str2, str1, point_value=1.0)), expect, message % (str2, str1))

    def assert_fail(self, check, str1, str2):
        self.assert_pass(check, str1, str2, expect=False)

    def test_standard(self):
        from dmoj.checkers.standard import check

        self.assert_pass(check, b'a', b'a')
        self.assert_pass(check, b'a b', b'a  b')
        self.assert_pass(check, b'a b   \n', b'a b')
        self.assert_pass(check, b'\n\na b \n    ', b'a b')
        self.assert_pass(check, b'a\n\n\nb', b'a\nb')
        self.assert_pass(check, b'  a   \n\n', b'\n\n\n  a   \n')
        self.assert_pass(check, b'a ' * 1000, b' a' * 1000)
        self.assert_pass(check, b'a\n' * 1000, b'\n\n\na' * 1000)
        self.assert_pass(check, b'\n\n\na \n b\n', b'a b')
        self.assert_pass(check, b'a\n\n\nb', b'a b')

        self.assert_fail(check, b'a', b'b')
        self.assert_fail(check, b'ab', b'a b')
        self.assert_fail(check, b'a b', b'a b b')
        self.assert_fail(check, b'a bb', b'a b b')
        self.assert_fail(check, b'a b\\b', b'a b b')

        # Checkers should handle mixed bytes/str
<<<<<<< HEAD
        self.assert_pass(check, b'a', u'a')
        self.assert_fail(check, b'a', u'b')

    def test_linecount(self):
        from dmoj.checkers.linecount import check

        self.assert_pass(check, b'a', b'a')
        self.assert_pass(check, b'a b', b'a  b')
        self.assert_pass(check, b'a b   \n', b'a b')
        self.assert_pass(check, b'\n\na b \n    ', b'a b')
        self.assert_pass(check, b'a\n\n\nb', b'a\nb')
        self.assert_pass(check, b'  a   \n\n', b'\n\n\n  a   \n')
        self.assert_pass(check, b'a ' * 1000, b' a' * 1000)
        self.assert_pass(check, b'a\n' * 1000, b'\n\n\na' * 1000)
        self.assert_pass(check, b'a b\n', b'a b')

        self.assert_fail(check, b'a', b'b')
        self.assert_fail(check, b'\n\n\na \n b\n', b'a b')
        self.assert_fail(check, b'a\n\n\nb', b'a b')
        self.assert_fail(check, b'a b\na\n', b'a b\na b')
        self.assert_fail(check, b'ab', b'a b')
=======
        self.assert_standard_pass(check, b'a', 'a')
        self.assert_standard_fail(check, b'a', 'b')

    def assert_wa_feedback(self, result, feedback):
        self.assertIsInstance(result, CheckerResult)
        self.assertFalse(result.passed)
        self.assertEqual(result.feedback, feedback)
>>>>>>> de73d840

        # Checkers should handle mixed bytes/str
        self.assert_pass(check, b'a', u'a')
        self.assert_fail(check, b'a', u'b')

    def test_identical(self):
        from dmoj.checkers.identical import check

<<<<<<< HEAD
        def is_pe(res, feedback='Presentation Error, check your whitespace'):
            return res is not True and not res.passed and res.feedback == feedback
=======
        self.assertTrue(check(b'a\nb\nc', b'a\nb\nc'))
        self.assertTrue(check(b'a\nb\nc\n', b'a\nb\nc\n'))
        self.assert_identical_pe(check(b'a \nb\nc', b'a\nb\nc'))
        self.assert_identical_pe(check(b'a\nb\nc', b'a\nb\nc\n'))
        self.assert_wa_feedback(check(b'a\nb\nc', b'a\nb\nc\n', pe_allowed=False), feedback=None)

    def test_sorted(self):
        from dmoj.checkers.sorted import check

        self.assertFalse(check(b'1 2 3', b'3 2 1'))
        self.assertTrue(check(b'1 2 3', b'3 2 1', split_on='whitespace'))
        self.assertFalse(check(b'1 2 3', b'3 2 1', split_on='lines'))
        self.assertTrue(check(b'1 2 3', b'1 2 3'))
        self.assertFalse(check(b'1 2 2', b'1 2 3'))
        self.assertFalse(check(b'1 2', b'1'))
        self.assertFalse(check(b'1\n2', b'1'))
        self.assertFalse(check(b'12', b'1 2'))

        self.assertTrue(check(b'1 2\n3', b'3\n1 2'))
        self.assertFalse(check(b'1 2\n3', b'3\n2 1'))
        self.assertTrue(check(b'1 2\n3', b'3\n2 1', split_on='whitespace'))

    def assert_partial(self, result, expected_points, passed):
        self.assertIsInstance(result, CheckerResult)
        self.assertEqual(result.points, expected_points)
        self.assertEqual(result.passed, passed)

    def test_linematches(self):
        from dmoj.checkers.linematches import check

        self.assertFalse(check(b'1', b'1\n2', point_distribution=[1, 1]))
        self.assertFalse(check(b'1\n2', b'1'))

        self.assert_partial(
            check(b'1', b'1\n2', filler_lines_required=False, point_distribution=[4, 6]),
            expected_points=0.4,
            passed=True,
        )
        self.assert_partial(check(b'1\n3', b'1\n2', point_distribution=[4, 6]), expected_points=0.4, passed=True)

        self.assert_partial(check(b'3\n2', b'1\n2', point_distribution=[4, 6]), expected_points=0.6, passed=True)
        self.assert_partial(check(b'1\n2', b'1\n2', point_distribution=[4, 6]), expected_points=1, passed=True)
>>>>>>> de73d840

        assert check(b'a\nb\nc', b'a\nb\nc', point_value=1.0)
        assert check(b'a\nb\nc', b'a\nb\nc', point_value=1.0)
        assert is_pe(check(b'a \nb\nc', b'a\nb\nc', point_value=1.0))
        assert is_pe(check(b'a\nb\nc', b'a\nb\nc\n', point_value=1.0))
        assert is_pe(check(b'a\nb\nc', b'a\nb\nc\n', pe_allowed=False, point_value=1.0), feedback=None)<|MERGE_RESOLUTION|>--- conflicted
+++ resolved
@@ -42,9 +42,8 @@
         self.assert_fail(check, b'a b\\b', b'a b b')
 
         # Checkers should handle mixed bytes/str
-<<<<<<< HEAD
-        self.assert_pass(check, b'a', u'a')
-        self.assert_fail(check, b'a', u'b')
+        self.assert_pass(check, b'a', 'a')
+        self.assert_fail(check, b'a', 'b')
 
     def test_linecount(self):
         from dmoj.checkers.linecount import check
@@ -64,70 +63,16 @@
         self.assert_fail(check, b'a\n\n\nb', b'a b')
         self.assert_fail(check, b'a b\na\n', b'a b\na b')
         self.assert_fail(check, b'ab', b'a b')
-=======
-        self.assert_standard_pass(check, b'a', 'a')
-        self.assert_standard_fail(check, b'a', 'b')
-
-    def assert_wa_feedback(self, result, feedback):
-        self.assertIsInstance(result, CheckerResult)
-        self.assertFalse(result.passed)
-        self.assertEqual(result.feedback, feedback)
->>>>>>> de73d840
 
         # Checkers should handle mixed bytes/str
-        self.assert_pass(check, b'a', u'a')
-        self.assert_fail(check, b'a', u'b')
+        self.assert_pass(check, b'a', 'a')
+        self.assert_fail(check, b'a', 'b')
 
     def test_identical(self):
         from dmoj.checkers.identical import check
 
-<<<<<<< HEAD
         def is_pe(res, feedback='Presentation Error, check your whitespace'):
             return res is not True and not res.passed and res.feedback == feedback
-=======
-        self.assertTrue(check(b'a\nb\nc', b'a\nb\nc'))
-        self.assertTrue(check(b'a\nb\nc\n', b'a\nb\nc\n'))
-        self.assert_identical_pe(check(b'a \nb\nc', b'a\nb\nc'))
-        self.assert_identical_pe(check(b'a\nb\nc', b'a\nb\nc\n'))
-        self.assert_wa_feedback(check(b'a\nb\nc', b'a\nb\nc\n', pe_allowed=False), feedback=None)
-
-    def test_sorted(self):
-        from dmoj.checkers.sorted import check
-
-        self.assertFalse(check(b'1 2 3', b'3 2 1'))
-        self.assertTrue(check(b'1 2 3', b'3 2 1', split_on='whitespace'))
-        self.assertFalse(check(b'1 2 3', b'3 2 1', split_on='lines'))
-        self.assertTrue(check(b'1 2 3', b'1 2 3'))
-        self.assertFalse(check(b'1 2 2', b'1 2 3'))
-        self.assertFalse(check(b'1 2', b'1'))
-        self.assertFalse(check(b'1\n2', b'1'))
-        self.assertFalse(check(b'12', b'1 2'))
-
-        self.assertTrue(check(b'1 2\n3', b'3\n1 2'))
-        self.assertFalse(check(b'1 2\n3', b'3\n2 1'))
-        self.assertTrue(check(b'1 2\n3', b'3\n2 1', split_on='whitespace'))
-
-    def assert_partial(self, result, expected_points, passed):
-        self.assertIsInstance(result, CheckerResult)
-        self.assertEqual(result.points, expected_points)
-        self.assertEqual(result.passed, passed)
-
-    def test_linematches(self):
-        from dmoj.checkers.linematches import check
-
-        self.assertFalse(check(b'1', b'1\n2', point_distribution=[1, 1]))
-        self.assertFalse(check(b'1\n2', b'1'))
-
-        self.assert_partial(
-            check(b'1', b'1\n2', filler_lines_required=False, point_distribution=[4, 6]),
-            expected_points=0.4,
-            passed=True,
-        )
-        self.assert_partial(check(b'1\n3', b'1\n2', point_distribution=[4, 6]), expected_points=0.4, passed=True)
-
-        self.assert_partial(check(b'3\n2', b'1\n2', point_distribution=[4, 6]), expected_points=0.6, passed=True)
-        self.assert_partial(check(b'1\n2', b'1\n2', point_distribution=[4, 6]), expected_points=1, passed=True)
->>>>>>> de73d840
 
         assert check(b'a\nb\nc', b'a\nb\nc', point_value=1.0)
         assert check(b'a\nb\nc', b'a\nb\nc', point_value=1.0)
