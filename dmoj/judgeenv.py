--- conflicted
+++ resolved
@@ -250,40 +250,19 @@
     return _problem_root_cache[problem_id]
 
 
-<<<<<<< HEAD
-_problem_roots_cache = None
-
-
-def get_problem_roots():
+_problem_roots_cache: Optional[List[str]] = None
+
+
+def get_problem_roots() -> List[str]:
     global _problem_roots_cache
     assert _problem_roots_cache is not None
     return _problem_roots_cache
-=======
-_problem_dirs_cache: Optional[List[str]] = None
-
-
-def get_problem_roots(warnings: bool = False) -> List[str]:
-    global _problem_dirs_cache
->>>>>>> 8d8d4524
 
 
 _supported_problems_cache = None
 
-<<<<<<< HEAD
-
-def get_supported_problems_and_mtimes(warnings=True, force_update=False):
-=======
-def clear_problem_dirs_cache() -> None:
-    global _problem_dirs_cache
-    _problem_dirs_cache = None
-
-
-def get_problem_watches() -> List[str]:
-    return problem_watches
-
-
-def get_supported_problems_and_mtimes(warnings: bool = True) -> List[Tuple[str, float]]:
->>>>>>> 8d8d4524
+
+def get_supported_problems_and_mtimes(warnings: bool = True, force_update: bool = False) -> List[Tuple[str, float]]:
     """
     Fetches a list of all problems supported by this judge and their mtimes.
     :return:
@@ -297,13 +276,9 @@
         return _supported_problems_cache
 
     problems = []
-<<<<<<< HEAD
     root_dirs = []
     root_dirs_set = set()
-    problem_dirs = {}
-=======
     problem_dirs: Dict[str, str] = {}
->>>>>>> 8d8d4524
     for dir_glob in problem_globs:
         for problem_config in glob.iglob(os.path.join(dir_glob, 'init.yml'), recursive=True):
             if os.access(problem_config, os.R_OK):
