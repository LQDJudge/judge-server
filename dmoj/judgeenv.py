--- conflicted
+++ resolved
@@ -1,10 +1,10 @@
 import argparse
 import glob
+import hashlib
 import logging
 import os
 import ssl
 import tempfile
-import hashlib
 from fnmatch import fnmatch
 from operator import itemgetter
 from typing import Dict, Iterable, List, Optional, Set, Tuple
@@ -14,7 +14,7 @@
 from dmoj.config import ConfigNode
 from dmoj.utils import pyyaml_patch  # noqa: F401, imported for side effect
 from dmoj.utils.ansi import print_ansi
-from dmoj.utils.unicode import utf8text, utf8bytes
+from dmoj.utils.unicode import utf8bytes, utf8text
 
 problem_globs: List[str] = []
 problem_watches: List[str] = []
@@ -25,14 +25,10 @@
         'generator_compiler_time_limit': 30,  # 30 seconds
         'generator_time_limit': 20,  # 20 seconds
         'generator_memory_limit': 524288,  # 512mb of RAM
-<<<<<<< HEAD
-        'compiler_time_limit': 60,  # Kill compiler after 60 seconds
-=======
         'validator_compiler_time_limit': 30,  # 30 seconds
         'validator_time_limit': 20,  # 20 seconds
         'validator_memory_limit': 524288,  # 512mb of RAM
         'compiler_time_limit': 10,  # Kill compiler after 10 seconds
->>>>>>> fab8cf25
         'compiler_size_limit': 131072,  # Maximum allowable compiled file size, 128mb
         'compiler_output_character_limit': 65536,  # Number of characters allowed in compile output
         'compiled_binary_cache_dir': None,  # Location to store cached binaries, defaults to tempdir
