--- conflicted
+++ resolved
@@ -20,15 +20,11 @@
         return '{input_file} {answer_file}'
 
     @classmethod
-<<<<<<< HEAD
-    @TestlibContribModule.catch_internal_error
-    def parse_return_code(
-        cls, proc, executor, point_value, time_limit, memory_limit, feedback, extended_feedback, name, stderr, **kwargs
-=======
     def get_validator_args_format_string(cls) -> str:
         raise NotImplementedError
 
     @classmethod
+    @TestlibContribModule.catch_internal_error
     def parse_return_code(
         cls,
         proc: 'TracedPopen',
@@ -37,9 +33,10 @@
         time_limit: float,
         memory_limit: int,
         feedback: str,
+        extended_feedback: str,
         name: str,
         stderr: bytes,
->>>>>>> a7b8056f
+        **kwargs,
     ):
         if proc.returncode == cls.PARTIAL:
             match = cls.repartial.search(stderr)
