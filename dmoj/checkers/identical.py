--- conflicted
+++ resolved
@@ -13,12 +13,7 @@
     if pe_allowed:
         passed, standard_feedback = standard(utf8bytes(judge_output), utf8bytes(process_output))
         # in the event the standard checker would have passed the problem, raise a presentation error
-<<<<<<< HEAD
         if passed:
-            feedback = "Presentation Error, check your whitespace"
-            extended_feedback = standard_feedback.decode("utf-8")
-    return CheckerResult(False, 0, feedback=feedback, extended_feedback=extended_feedback)
-=======
-        feedback = 'Presentation Error, check your whitespace'
-    return CheckerResult(False, 0, feedback=feedback)
->>>>>>> de73d840
+            feedback = 'Presentation Error, check your whitespace'
+            extended_feedback = standard_feedback.decode('utf-8')
+    return CheckerResult(False, 0, feedback=feedback, extended_feedback=extended_feedback)