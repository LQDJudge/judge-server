#!/usr/bin/python
<<<<<<< HEAD
from __future__ import print_function

=======
import codecs
>>>>>>> 1a09ae6b
import errno
import logging
import os
import signal
import sys
import threading
import traceback
from functools import partial
from itertools import chain

import six

from dmoj import packet, graders
from dmoj.config import ConfigNode
from dmoj.control import JudgeControlRequestHandler
from dmoj.error import CompileError
from dmoj.judgeenv import env, get_supported_problems, startup_warnings
from dmoj.monitor import Monitor, DummyMonitor
from dmoj.problem import Problem, BatchedTestCase
from dmoj.result import Result
from dmoj.utils.ansi import ansi_style, strip_ansi
from dmoj.utils.debugger import setup_all_debuggers

setup_all_debuggers()

if os.name == 'posix':
    try:
        import readline
    except ImportError:
        pass


class BatchBegin(object):
    pass


class BatchEnd(object):
    pass


class TerminateGrading(Exception):
    pass


TYPE_SUBMISSION = 1
TYPE_INVOCATION = 2


class Judge(object):
    def __init__(self):
        self.current_submission = None
        self.current_grader = None
        self.current_submission_thread = None
        self._terminate_grading = False
        self.process_type = 0

        self._updating_problem = False
        self._problem_is_stale = False

        self.begin_grading = partial(self.process_submission, TYPE_SUBMISSION, self._begin_grading)
        self.custom_invocation = partial(self.process_submission, TYPE_INVOCATION, self._custom_invocation)

    def update_problems(self):
        """
        Pushes current problem set to server.
        """
        self._problem_is_stale = True
        if not self._updating_problem:
            # If a signal is received here, there is still a race.
            # But how probable is that?
            self._updating_problem = True
            while self._problem_is_stale:
                self._problem_is_stale = False
                self.packet_manager.supported_problems_packet(get_supported_problems())
            self._updating_problem = False

    def process_submission(self, type, target, id, *args, **kwargs):
        try:
            self.current_submission_thread.join()
        except AttributeError:
            pass
        self.process_type = type
        self.current_submission = id
        self.current_submission_thread = threading.Thread(target=target, args=args)
        self.current_submission_thread.daemon = True
        self.current_submission_thread.start()
        if kwargs.pop('blocking', False):
            self.current_submission_thread.join()

    def _custom_invocation(self, language, source, memory_limit, time_limit, input_data):
        class InvocationGrader(graders.StandardGrader):
            def check_result(self, case, result):
                return not result.result_flag

        class InvocationProblem(object):
            id = 'CustomInvocation'
            time_limit = time_limit
            memory_limit = memory_limit

        class InvocationCase(object):
            config = ConfigNode({'unbuffered': False})
            io_redirects = lambda: None
            input_data = lambda: input_data

        grader = self.get_grader_from_source(InvocationGrader, InvocationProblem(), language, source)
        binary = grader.binary if grader else None

        if binary:
            self.packet_manager.invocation_begin_packet()
            try:
                result = grader.grade(InvocationCase())
            except TerminateGrading:
                self.packet_manager.submission_terminated_packet()
                print(ansi_style('#ansi[Forcefully terminating invocation.](red|bold)'))
                pass
            except:
                self.internal_error()
            else:
                self.packet_manager.invocation_end_packet(result)

        print(ansi_style('Done invoking #ansi[%s](green|bold).\n' % (id)))
        self._terminate_grading = False
        self.current_submission_thread = None
        self.current_submission = None

    def _begin_grading(self, problem_id, language, source, time_limit, memory_limit, short_circuit, pretests_only):
        submission_id = self.current_submission
        print(ansi_style('Start grading #ansi[%s](yellow)/#ansi[%s](green|bold) in %s...'
                         % (problem_id, submission_id, language)))

        try:
            problem = Problem(problem_id, time_limit, memory_limit, load_pretests_only=pretests_only)
        except Exception:
            return self.internal_error()

        if 'signature_grader' in problem.config:
            grader_class = graders.SignatureGrader
        elif 'custom_judge' in problem.config:
            grader_class = graders.CustomGrader
        else:
            grader_class = graders.StandardGrader

        grader = self.get_grader_from_source(grader_class, problem, language, source)
        binary = grader.binary if grader else None

        # the compiler may have failed, or an error could have happened while initializing a custom judge
        # either way, we can't continue
        if binary:
            self.packet_manager.begin_grading_packet(problem.is_pretested)

            batch_counter = 1
            in_batch = False

            # cases are indexed at 1
            case_number = 1
            try:
                for result in self.grade_cases(grader, problem.cases, short_circuit=short_circuit):
                    if isinstance(result, BatchBegin):
                        self.packet_manager.batch_begin_packet()
                        print(ansi_style("#ansi[Batch #%d](yellow|bold)" % batch_counter))
                        in_batch = True
                    elif isinstance(result, BatchEnd):
                        self.packet_manager.batch_end_packet()
                        batch_counter += 1
                        in_batch = False
                    else:
                        codes = result.readable_codes()

                        # here be cancer
                        is_sc = (result.result_flag & Result.SC)
                        colored_codes = map(lambda x: '#ansi[%s](%s|bold)' % ('--' if x == 'SC' else x,
                                                                              Result.COLORS_BYID[x]), codes)
                        colored_aux_codes = '{%s}' % ', '.join(colored_codes[1:]) if len(codes) > 1 else ''
                        colored_feedback = '(#ansi[%s](|underline)) ' % result.feedback if result.feedback else ''
                        case_info = '[%.3fs (%.3fs) | %dkb] %s%s' % (result.execution_time,
                                                                     result.r_execution_time,
                                                                     result.max_memory,
                                                                     colored_feedback,
                                                                     colored_aux_codes) if not is_sc else ''
                        case_padding = '  ' * in_batch
                        print(ansi_style('%sTest case %2d %-3s %s' % (case_padding, case_number,
                                                                      colored_codes[0], case_info)))

                        self.packet_manager.test_case_status_packet(case_number, result)

                        case_number += 1
            except TerminateGrading:
                self.packet_manager.submission_terminated_packet()
                print(ansi_style('#ansi[Forcefully terminating grading. Temporary files may not be deleted.](red|bold)'))
                pass
            except:
                self.internal_error()
            else:
                self.packet_manager.grading_end_packet()

        print(ansi_style('Done grading #ansi[%s](yellow)/#ansi[%s](green|bold).' % (problem_id, submission_id)))
        print()
        self._terminate_grading = False
        self.current_submission_thread = None
        self.current_submission = None
        self.current_grader = None

    def grade_cases(self, grader, cases, short_circuit=False, is_short_circuiting=False):
        for case in cases:
            # Yield notifying objects for batch begin/end, and unwrap all cases inside the batches
            if isinstance(case, BatchedTestCase):
                yield BatchBegin()

                for batched_case in self.grade_cases(grader, case.batched_cases,
                                          short_circuit=case.config['short_circuit'],
                                          is_short_circuiting=is_short_circuiting):
                    if (batched_case.result_flag & Result.WA) > 0 and not case.points:
                        is_short_circuiting = True
                    yield batched_case
                yield BatchEnd()
                continue

            # Stop grading if we're short circuiting
            if is_short_circuiting:
                result = Result(case)
                result.result_flag = Result.SC
                yield result
                continue

            # Must check here because we might be interrupted mid-execution
            # If we don't bail out, we get an IR.
            # In Java's case, all the code after this will crash.
            if self._terminate_grading:
                raise TerminateGrading()

            result = grader.grade(case)

            # If the WA bit of result_flag is set and we are set to short-circuit (e.g., in a batch),
            # short circuit the rest of the cases.
            # Do the same if the case is a pretest (i.e. has 0 points)
            if (result.result_flag & Result.WA) > 0 and (short_circuit or not case.points):
                is_short_circuiting = True

            yield result

    def get_grader_from_source(self, grader_class, problem, language, source):
        if isinstance(source, six.text_type):
            source = source.encode('utf-8')

        try:
            grader = grader_class(self, problem, language, source)
        except CompileError as ce:
            print(ansi_style('#ansi[Failed compiling submission!](red|bold)'))
            print(ce.message, end=' ')  # don't print extra newline
            grader = None
        except:  # if custom grader failed to initialize, report it to the site
            return self.internal_error()

        return grader

    def get_process_type(self):
        return {0: None,
                TYPE_SUBMISSION: 'submission',
                TYPE_INVOCATION: 'invocation',
                #   TYPE_HACK:       'hack',
                }[self.process_type]

    def internal_error(self, exc=None):
        # If exc is exists, raise it so that sys.exc_info() is populated with its data
        if exc:
            try:
                raise exc
            except:
                pass
        exc = sys.exc_info()

        message = ''.join(traceback.format_exception(*exc))

        # Strip ANSI from the message, since this might be a checker's CompileError
        # ...we don't want to see the raw ANSI codes from GCC/Clang on the site.
        # We could use format_ansi and send HTML to the site, but the site doesn't presently support HTML
        # internal error formatting.
        self.packet_manager.internal_error_packet(strip_ansi(message))

        # Logs can contain ANSI, and it'll display fine
        print(message, file=sys.stderr)

    def terminate_grading(self):
        """
        Forcefully terminates the current submission. Not necessarily safe.
        """
        if self.current_submission_thread:
            self._terminate_grading = True
            if self.current_grader:
                self.current_grader.terminate()
            self.current_submission_thread.join()
            self.current_submission_thread = None

    def listen(self):
        """
        Attempts to connect to the handler server specified in command line.
        """
        self.packet_manager.run()

    def __del__(self):
        del self.packet_manager

    def __enter__(self):
        return self

    def __exit__(self, exception_type, exception_value, traceback):
        pass

    def murder(self):
        """
        End any submission currently executing, and exit the judge.
        """
        self.terminate_grading()


class ClassicJudge(Judge):
    def __init__(self, host, port, **kwargs):
        self.packet_manager = packet.PacketManager(host, port, self, env['id'], env['key'], **kwargs)
        super(ClassicJudge, self).__init__()


def sanity_check():
    # Don't allow starting up without wbox/cptbox, saves cryptic errors later on
    if os.name == 'nt':
        try:
            import wbox
        except ImportError:
            print('wbox must be compiled to grade!', file=sys.stderr)
            return False

        # DMOJ needs to be run as admin on Windows
        import ctypes
        if ctypes.windll.shell32.IsUserAnAdmin() == 0:
            print("can't start, the DMOJ judge must be ran as admin", file=sys.stderr)
            return False
    else:
        try:
            import cptbox
        except ImportError:
            print('cptbox must be compiled to grade!', file=sys.stderr)
            return False

        # However running as root on Linux is a Bad Idea
        if os.getuid() == 0:
            startup_warnings.append('running the judge as root can be potentially unsafe, '
                                    'consider using an unprivileged user instead')

    # _checker implements standard checker functions in C
    # we fall back to a Python implementation if it's not compiled, but it's slower
    try:
        from checkers import _checker
    except ImportError:
        startup_warnings.append('native checker module not found, compile _checker for optimal performance')
    return True


def judge_proc(need_monitor):
    from dmoj import judgeenv

    logfile = judgeenv.log_file

    try:
        logfile = logfile % env['id']
    except TypeError:
        pass

    logging.basicConfig(filename=logfile, level=logging.INFO,
                        format='%(levelname)s %(asctime)s %(process)d %(module)s %(message)s')

    judge = ClassicJudge(judgeenv.server_host, judgeenv.server_port,
                         secure=judgeenv.secure, no_cert_check=judgeenv.no_cert_check,
                         cert_store=judgeenv.cert_store)
    if need_monitor:
        monitor = Monitor()
        monitor.callback = judge.update_problems
    else:
        monitor = DummyMonitor()

    if hasattr(signal, 'SIGUSR2'):
        def update_problem_signal(signum, frame):
            logging.getLogger('signal').info('Received SIGUSR2, updating problems.')
            judge.update_problems()

        signal.signal(signal.SIGUSR2, update_problem_signal)

    if need_monitor and judgeenv.api_listen:
        from BaseHTTPServer import HTTPServer
        judge_instance = judge

        class Handler(JudgeControlRequestHandler):
            judge = judge_instance

        api_server = HTTPServer(judgeenv.api_listen, Handler)
        thread = threading.Thread(target=api_server.serve_forever)
        thread.daemon = True
        thread.start()
    else:
        api_server = None

    print()
    with monitor, judge:
        try:
            judge.listen()
        except KeyboardInterrupt:
            pass
        except:
            traceback.print_exc()
        finally:
            judge.murder()
            if api_server:
                api_server.shutdown()


PR_SET_PDEATHSIG = 1

logpm = logging.getLogger('dmoj.judgepm')


class JudgeManager(object):
    signal_map = {k: v for v, k in sorted(signal.__dict__.items(), reverse=True)
                  if v.startswith('SIG') and not v.startswith('SIG_')}

    def __init__(self, judges):
        self.libc = self.__get_libc()
        self.prctl = self.libc.prctl

        self._try_respawn = True
        self.auth = {entry.id: entry.key for entry in judges}
        self.orig_signal = {}

        self.master_pid = os.getpid()
        self.pids = {}
        self.monitor_pid = None
        self.api_pid = None

        self.monitor = Monitor()
        self.monitor.callback = lambda: os.kill(self.master_pid, signal.SIGUSR2)

    def __get_libc(self):
        from ctypes.util import find_library
        from ctypes import CDLL
        return CDLL(find_library('c'))

    def _forward_signal(self, sig, respawn=False):
        def handler(signum, frame):
<<<<<<< HEAD
            print('judgepm: Received signal (%s), forwarding...' % self.signal_map.get(signum, signum), file=sys.stderr)
            if not respawn:
                print('judgepm: Will no longer respawn judges.', file=sys.stderr)
=======
            logpm.info('Received signal (%s), forwarding...', self.signal_map.get(signum, signum))
            if not respawn:
                logpm.info('Will no longer respawn judges.')
>>>>>>> 1a09ae6b
                self._try_respawn = False
            self.signal_all(signum)

        self.orig_signal[sig] = signal.signal(sig, handler)

    def _spawn_child(self, func, *args, **kwargs):
        sys.stdout.flush()
        sys.stderr.flush()
        ppid = os.getpid()

        # Pipe to signal signal handler initialization.
        pr, pw = os.pipe()
        try:
            pid = os.fork()
        except OSError:
<<<<<<< HEAD
            print('judgepm: Failed to spawn judge:', id, file=sys.stderr)
=======
            logpm.exception('Failed to spawn child process.')
>>>>>>> 1a09ae6b
            return
        if pid == 0:
            # In child. Scary business.
            self.prctl(PR_SET_PDEATHSIG, signal.SIGTERM)
            if ppid != os.getppid():
                os.kill(os.getpid(), signal.SIGTERM)
                os._exit(2)
            sys.stdin.close()
            os.close(pr)

            for sig, handler in self.orig_signal.iteritems():
                signal.signal(sig, handler)
            os.close(pw)

            # How could we possibly return to top level?
            try:
                os._exit(func(*args, **kwargs) or 0)
            finally:
                os._exit(1)  # If that os._exit fails because ret is a truthy non-int, then this will ensure death.

        # In parent.
        os.close(pw)

        # Block until child initializes signals before we register this child to receive signals.
        while True:
            try:
                os.read(pr, 1)
            except OSError as e:
                if e.errno != errno.EINTR:
                    raise
            else:
                break
        os.close(pr)
        return pid

    def _judge_proc(self, id):
        env['id'] = id
        env['key'] = self.auth[id]
        try:
            return judge_proc(False)
        except BaseException:
            return 1
        finally:
            sys.stdout.flush()
            sys.stderr.flush()
            logging.shutdown()

    def _spawn_judge(self, id):
        pid = self._spawn_child(self._judge_proc, id)
        self.pids[pid] = id
        logpm.info('Judge %s is pid %d', id, pid)

    def _spawn_monitor(self):
        def monitor_proc():
            signal.signal(signal.SIGUSR2, signal.SIG_IGN)

            self.monitor.start()
            try:
                self.monitor.join()
            except KeyboardInterrupt:
                self.monitor.stop()

        self.monitor_pid = self._spawn_child(monitor_proc)
        logpm.info('Monitor is pid %d', self.monitor_pid)

    def _spawn_api(self):
        from dmoj import judgeenv
        from BaseHTTPServer import HTTPServer

        master_pid = self.master_pid

        class Handler(JudgeControlRequestHandler):
            def update_problems(self):
                os.kill(master_pid, signal.SIGUSR2)

        server = HTTPServer(judgeenv.api_listen, Handler)

        def api_proc():
            signal.signal(signal.SIGUSR2, signal.SIG_IGN)
            server.serve_forever()

        self.api_pid = self._spawn_child(api_proc)
        logpm.info('API server is pid %d', self.api_pid)

    def _spawn_all(self):
        from dmoj import judgeenv

        for id in self.auth:
<<<<<<< HEAD
            print('judgepm: Spawning judge:', id, file=sys.stderr)
            self._spawn_judge(id)
        if self.monitor.is_real:
            print('judgepm: Spawning monitor', file=sys.stderr)
            self._spawn_monitor()
        if judgeenv.api_listen is not None:
            print('judgepm: Spawning API server', file=sys.stderr)
=======
            logpm.info('Spawning judge: %s', id)
            self._spawn_judge(id)
        if self.monitor.is_real:
            logpm.info('Spawning monitor')
            self._spawn_monitor()
        if judgeenv.api_listen is not None:
            logpm.info('Spawning API server')
>>>>>>> 1a09ae6b
            self._spawn_api()

    def _monitor(self):
        while self._try_respawn or self.pids:
            try:
                pid, status = os.wait()
            except (OSError, IOError) as e:
                if e.errno == errno.EINTR:
                    continue
                raise
            if not os.WIFSIGNALED(status) and not os.WIFEXITED(status):
                continue
            if pid in self.pids:
                # A child just died.
                judge = self.pids[pid]
                del self.pids[pid]
                if self._try_respawn:
<<<<<<< HEAD
                    print('judgepm: Judge died, respawning: %s (0x%08X)' % (judge, status), file=sys.stderr)
                    self._spawn_judge(judge)
                else:
                    print('judgepm: Judge exited: %s (0x%08X)' % (judge, status), file=sys.stderr)
            elif pid == self.monitor_pid:
                if self._try_respawn:
                    print('judgepm: Monitor died, respawning (0x%08X)' % status, file=sys.stderr)
                    self._spawn_monitor()
                else:
                    print('judgepm: Monitor exited: (0x%08X)' % status, file=sys.stderr)
            elif pid == self.api_pid:
                if self._try_respawn:
                    print(sys.stderr, 'judgepm: API server died, respawning (0x%08X)' % status, file=sys.stderr)
                    self._spawn_api()
                else:
                    print('judgepm: API server exited: (0x%08X)' % status, file=sys.stderr)
            else:
                print('judgepm: I am not your father, %d (0x%08X)!' % (pid, status), file=sys.stderr)

    def run(self):
        print('judgepm: Starting process manager: %d.' % os.getpid(), file=sys.stderr)
=======
                    logpm.warning('Judge died, respawning: %s (pid %d, 0x%08X)', judge, pid, status)
                    self._spawn_judge(judge)
                else:
                    logpm.info('Judge exited: %s (pid %d, 0x%08X)', judge, pid, status)
            elif pid == self.monitor_pid:
                if self._try_respawn:
                    logpm.warning('Monitor died, respawning (0x%08X)', status)
                    self._spawn_monitor()
                else:
                    logpm.info('Monitor exited: (0x%08X)', status)
            elif pid == self.api_pid:
                if self._try_respawn:
                    logpm.warning('API server died, respawning (0x%08X)', status)
                    self._spawn_api()
                else:
                    logpm.info('API server exited: (0x%08X)', status)
            else:
                logpm.error('I am not your father, %d (0x%08X)!', pid, status)

    def _respawn_judges(self, signum, frame):
        logpm.info('Received signal (%s), murderizing all children.', self.signal_map.get(signum, signum))
        self.signal_all(signal.SIGTERM)

    def run(self):
        logpm.info('Starting process manager: %d.', os.getpid())
>>>>>>> 1a09ae6b

        self._forward_signal(signal.SIGUSR2, respawn=True)
        self._forward_signal(signal.SIGINT)
        self._forward_signal(signal.SIGQUIT)
        self._forward_signal(signal.SIGTERM)
        signal.signal(signal.SIGHUP, self._respawn_judges)

        self._spawn_all()
        try:
            self._monitor()
        except KeyboardInterrupt:
            self._try_respawn = False
            self.signal_all(signal.SIGINT)
            self._monitor()
<<<<<<< HEAD
        print('judgepm: Exited gracefully: %d.' % os.getpid(), file=sys.stderr)
=======
        logpm.info('Exited gracefully: %d.', os.getpid())
>>>>>>> 1a09ae6b

    def signal_all(self, signum):
        for pid in chain(self.pids, [self.monitor_pid, self.api_pid]):
            if pid is None:
                continue
            try:
                os.kill(pid, signum)
            except OSError as e:
                if e.errno != errno.ESRCH:
                    raise
                    # Well the monitor will catch on eventually if the process vanishes.


def main():  # pragma: no cover
    sys.stdout = codecs.getwriter("utf-8")(os.fdopen(sys.stdout.fileno(), 'w', 0))
    sys.stderr = codecs.getwriter("utf-8")(sys.stderr)

    if not sanity_check():
        return 1

    from dmoj import judgeenv, executors

    judgeenv.load_env()

    # Emulate ANSI colors with colorama
    if os.name == 'nt' and not judgeenv.no_ansi_emu:
        try:
            from colorama import init
            init()
        except ImportError:
            pass

    executors.load_executors()

<<<<<<< HEAD
    print('Running live judge...')
=======
    if hasattr(signal, 'SIGUSR2'):
        signal.signal(signal.SIGUSR2, signal.SIG_IGN)

    print 'Running live judge...'
>>>>>>> 1a09ae6b

    for warning in judgeenv.startup_warnings:
        print(ansi_style('#ansi[Warning: %s](yellow)' % warning))
    del judgeenv.startup_warnings

    if os.name == 'posix' and 'judges' in env:
        logfile = judgeenv.log_file
        try:
            logfile = logfile % 'master'
        except TypeError:
            pass
        logging.basicConfig(filename=logfile, level=logging.INFO,
                            format='%(levelname)s %(asctime)s %(process)d %(name)s %(message)s')
        if env.pidfile:
            with open(env.pidfile) as f:
                f.write(str(os.getpid()))
        manager = JudgeManager(env.judges)
        manager.run()
    else:
        return judge_proc(need_monitor=True)


if __name__ == '__main__':
    main()<|MERGE_RESOLUTION|>--- conflicted
+++ resolved
@@ -1,10 +1,7 @@
 #!/usr/bin/python
-<<<<<<< HEAD
 from __future__ import print_function
 
-=======
 import codecs
->>>>>>> 1a09ae6b
 import errno
 import logging
 import os
@@ -450,15 +447,9 @@
 
     def _forward_signal(self, sig, respawn=False):
         def handler(signum, frame):
-<<<<<<< HEAD
-            print('judgepm: Received signal (%s), forwarding...' % self.signal_map.get(signum, signum), file=sys.stderr)
-            if not respawn:
-                print('judgepm: Will no longer respawn judges.', file=sys.stderr)
-=======
             logpm.info('Received signal (%s), forwarding...', self.signal_map.get(signum, signum))
             if not respawn:
                 logpm.info('Will no longer respawn judges.')
->>>>>>> 1a09ae6b
                 self._try_respawn = False
             self.signal_all(signum)
 
@@ -474,11 +465,7 @@
         try:
             pid = os.fork()
         except OSError:
-<<<<<<< HEAD
-            print('judgepm: Failed to spawn judge:', id, file=sys.stderr)
-=======
             logpm.exception('Failed to spawn child process.')
->>>>>>> 1a09ae6b
             return
         if pid == 0:
             # In child. Scary business.
@@ -567,15 +554,6 @@
         from dmoj import judgeenv
 
         for id in self.auth:
-<<<<<<< HEAD
-            print('judgepm: Spawning judge:', id, file=sys.stderr)
-            self._spawn_judge(id)
-        if self.monitor.is_real:
-            print('judgepm: Spawning monitor', file=sys.stderr)
-            self._spawn_monitor()
-        if judgeenv.api_listen is not None:
-            print('judgepm: Spawning API server', file=sys.stderr)
-=======
             logpm.info('Spawning judge: %s', id)
             self._spawn_judge(id)
         if self.monitor.is_real:
@@ -583,7 +561,6 @@
             self._spawn_monitor()
         if judgeenv.api_listen is not None:
             logpm.info('Spawning API server')
->>>>>>> 1a09ae6b
             self._spawn_api()
 
     def _monitor(self):
@@ -601,29 +578,6 @@
                 judge = self.pids[pid]
                 del self.pids[pid]
                 if self._try_respawn:
-<<<<<<< HEAD
-                    print('judgepm: Judge died, respawning: %s (0x%08X)' % (judge, status), file=sys.stderr)
-                    self._spawn_judge(judge)
-                else:
-                    print('judgepm: Judge exited: %s (0x%08X)' % (judge, status), file=sys.stderr)
-            elif pid == self.monitor_pid:
-                if self._try_respawn:
-                    print('judgepm: Monitor died, respawning (0x%08X)' % status, file=sys.stderr)
-                    self._spawn_monitor()
-                else:
-                    print('judgepm: Monitor exited: (0x%08X)' % status, file=sys.stderr)
-            elif pid == self.api_pid:
-                if self._try_respawn:
-                    print(sys.stderr, 'judgepm: API server died, respawning (0x%08X)' % status, file=sys.stderr)
-                    self._spawn_api()
-                else:
-                    print('judgepm: API server exited: (0x%08X)' % status, file=sys.stderr)
-            else:
-                print('judgepm: I am not your father, %d (0x%08X)!' % (pid, status), file=sys.stderr)
-
-    def run(self):
-        print('judgepm: Starting process manager: %d.' % os.getpid(), file=sys.stderr)
-=======
                     logpm.warning('Judge died, respawning: %s (pid %d, 0x%08X)', judge, pid, status)
                     self._spawn_judge(judge)
                 else:
@@ -649,7 +603,6 @@
 
     def run(self):
         logpm.info('Starting process manager: %d.', os.getpid())
->>>>>>> 1a09ae6b
 
         self._forward_signal(signal.SIGUSR2, respawn=True)
         self._forward_signal(signal.SIGINT)
@@ -664,11 +617,8 @@
             self._try_respawn = False
             self.signal_all(signal.SIGINT)
             self._monitor()
-<<<<<<< HEAD
-        print('judgepm: Exited gracefully: %d.' % os.getpid(), file=sys.stderr)
-=======
+
         logpm.info('Exited gracefully: %d.', os.getpid())
->>>>>>> 1a09ae6b
 
     def signal_all(self, signum):
         for pid in chain(self.pids, [self.monitor_pid, self.api_pid]):
@@ -703,14 +653,10 @@
 
     executors.load_executors()
 
-<<<<<<< HEAD
-    print('Running live judge...')
-=======
     if hasattr(signal, 'SIGUSR2'):
         signal.signal(signal.SIGUSR2, signal.SIG_IGN)
 
-    print 'Running live judge...'
->>>>>>> 1a09ae6b
+    print('Running live judge...')
 
     for warning in judgeenv.startup_warnings:
         print(ansi_style('#ansi[Warning: %s](yellow)' % warning))
