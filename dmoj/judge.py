#!/usr/bin/python
import logging
import multiprocessing
import os
import signal
import sys
import threading
import time
import traceback
from enum import Enum
from http.server import HTTPServer
from itertools import groupby
from operator import itemgetter
from typing import Any, Callable, Dict, Generator, List, NamedTuple, Optional, Set, Tuple

from dmoj import packet
from dmoj.control import JudgeControlRequestHandler
from dmoj.error import CompileError
from dmoj.judgeenv import env, get_supported_problems_and_mtimes, startup_warnings
from dmoj.monitor import Monitor
from dmoj.problem import BaseTestCase, BatchedTestCase, Problem, TestCase
from dmoj.result import Result
from dmoj.utils import builtin_int_patch
from dmoj.utils.ansi import ansi_style, print_ansi, strip_ansi
from dmoj.utils.unicode import unicode_stdout_stderr, utf8bytes, utf8text

try:
    from setproctitle import setproctitle
except ImportError:

    def setproctitle(title: str) -> None:
        pass


class IPC(Enum):
    HELLO = 'HELLO'
    BYE = 'BYE'
    COMPILE_ERROR = 'COMPILE-ERROR'
    COMPILE_MESSAGE = 'COMPILE-MESSAGE'
    RESULT = 'RESULT'
    BATCH_BEGIN = 'BATCH-BEGIN'
    BATCH_END = 'BATCH-END'
    GRADING_BEGIN = 'GRADING-BEGIN'
    GRADING_END = 'GRADING-END'
    GRADING_ABORTED = 'GRADING-ABORTED'
    UNHANDLED_EXCEPTION = 'UNHANDLED-EXCEPTION'
    REQUEST_ABORT = 'REQUEST-ABORT'


# This needs to be at least as large as the timeout for the largest compiler time limit, but we don't enforce that here.
# (Otherwise, aborting during a compilation that exceeds this time limit would result in a `TimeoutError` IE instead of
# a `CompileError`.)
IPC_TIMEOUT = 60  # seconds


logger = logging.getLogger(__name__)


Submission = NamedTuple(
    'Submission',
    [
        ('id', int),
        ('problem_id', str),
        ('language', str),
        ('source', str),
        ('time_limit', float),
        ('memory_limit', int),
        ('short_circuit', bool),
        ('meta', Dict),
    ],
)


class Judge:
    def __init__(self, packet_manager: packet.PacketManager) -> None:
        self.packet_manager = packet_manager
        self.current_judge_worker: Optional[JudgeWorker] = None
        self._grading_lock = threading.Lock()

        self.updater_exit = False
        self.updater_signal = threading.Event()
        self.updater = threading.Thread(target=self._updater_thread)

    @property
    def current_submission(self):
        worker = self.current_judge_worker
        return worker.submission if worker else None

    def _updater_thread(self) -> None:
        log = logging.getLogger('dmoj.updater')
        while True:
            self.updater_signal.wait()
            self.updater_signal.clear()
            if self.updater_exit:
                return

            # Prevent problem updates while grading.
            # Capture the value so it can't change.
            # FIXME(tbrindus): this is broken.
            # thread = sub_judge_thread
            # if thread:
            #    thread.join()

            try:
                self.packet_manager.supported_problems_packet(get_supported_problems_and_mtimes(force_update=True))

                # When copying large test file, updater_signal can be set multiple times in very short burst
                # (e.g. 10 times during 0.2s). Meanwhile, bridged can take up to 1 seconds to process updates.
                # Let's just wait a few seconds to avoid spamming bridged.
                time.sleep(3)
            except Exception:
                log.exception('Failed to update problems.')

    def update_problems(self) -> None:
        """
        Pushes current problem set to server.
        """
        self.updater_signal.set()

    def begin_grading(self, submission: Submission, report=logger.info, blocking=False) -> None:
        # Ensure only one submission is running at a time; this lock is released at the end of submission grading.
        # This is necessary because `begin_grading` is "re-entrant"; after e.g. grading-end is sent, the network
        # thread may receive a new submission before the grading thread and worker from the *previous* submission
        # have finished tearing down. Trashing global state (e.g. `self.current_judge_worker`) before then would be
        # an error.
        self._grading_lock.acquire()
        assert self.current_judge_worker is None

        report(
            ansi_style(
                'Start grading #ansi[%s](yellow)/#ansi[%s](green|bold) in %s...'
                % (submission.problem_id, submission.id, submission.language)
            )
        )

        # FIXME(tbrindus): what if we receive an abort from the judge before IPC handshake completes? We'll send
        # an abort request down the pipe, possibly messing up the handshake.
        self.current_judge_worker = JudgeWorker(submission)

        ipc_ready_signal = threading.Event()
        grading_thread = threading.Thread(
            target=self._grading_thread_main, args=(ipc_ready_signal, report), daemon=True
        )
        grading_thread.start()

        ipc_ready_signal.wait()

        if blocking:
            grading_thread.join()

    def _grading_thread_main(self, ipc_ready_signal: threading.Event, report) -> None:
        assert self.current_judge_worker is not None

        try:
            ipc_handler_dispatch: Dict[IPC, Callable] = {
                IPC.HELLO: lambda _report: ipc_ready_signal.set(),
                IPC.COMPILE_ERROR: self._ipc_compile_error,
                IPC.COMPILE_MESSAGE: self._ipc_compile_message,
                IPC.GRADING_BEGIN: self._ipc_grading_begin,
                IPC.GRADING_END: self._ipc_grading_end,
                IPC.GRADING_ABORTED: self._ipc_grading_aborted,
                IPC.BATCH_BEGIN: self._ipc_batch_begin,
                IPC.BATCH_END: self._ipc_batch_end,
                IPC.RESULT: self._ipc_result,
                IPC.UNHANDLED_EXCEPTION: self._ipc_unhandled_exception,
            }

            for ipc_type, data in self.current_judge_worker.communicate():
                try:
                    handler_func = ipc_handler_dispatch[ipc_type]
                except KeyError:
                    raise RuntimeError(
                        'judge got unexpected IPC message from worker: %s' % ((ipc_type, data),)
                    ) from None

                handler_func(report, *data)

            report(
                ansi_style(
                    'Done grading #ansi[%s](yellow)/#ansi[%s](green|bold).\n'
                    % (self.current_submission.problem_id, self.current_submission.id)
                )
            )
        except Exception:  # noqa: E722, we want to catch everything
            self.log_internal_error()
        finally:
            self.current_judge_worker.wait_with_timeout()
            self.current_judge_worker = None

            # Might not have been set if an exception was encountered before HELLO message, so signal here to keep the
            # other side from waiting forever.
            ipc_ready_signal.set()

            self._grading_lock.release()

    def _ipc_compile_error(self, report, error_message: str) -> None:
        report(ansi_style('#ansi[Failed compiling submission!](red|bold)'))
        report(error_message.rstrip())  # don't print extra newline
        self.packet_manager.compile_error_packet(error_message)

    def _ipc_compile_message(self, _report, compile_message: str) -> None:
        self.packet_manager.compile_message_packet(compile_message)

    def _ipc_grading_begin(self, _report, is_pretested: bool) -> None:
        self.packet_manager.begin_grading_packet(is_pretested)

    def _ipc_grading_end(self, _report) -> None:
        self.packet_manager.grading_end_packet()

    def _ipc_result(self, report, batch_number: Optional[int], case_number: int, result: Result) -> None:
        codes = result.readable_codes()

        is_sc = result.result_flag & Result.SC
        colored_codes = ['#ansi[%s](%s|bold)' % ('--' if x == 'SC' else x, Result.COLORS_BYID[x]) for x in codes]
        colored_aux_codes = '{%s}' % ', '.join(colored_codes[1:]) if len(codes) > 1 else ''
        colored_feedback = '(#ansi[%s](|underline)) ' % utf8text(result.feedback, 'replace') if result.feedback else ''
        if is_sc:
            case_info = ''
        else:
            case_info = '[%.3fs (%.3fs wall) | %dkb | %d switches (%d involuntary)] %s%s' % (
                result.execution_time,
                result.wall_clock_time,
                result.max_memory,
                sum(result.context_switches),
                result.context_switches[1],
                colored_feedback,
                colored_aux_codes,
            )
        case_padding = '  ' if batch_number is not None else ''
        report(ansi_style('%sTest case %2d %-3s %s' % (case_padding, case_number, colored_codes[0], case_info)))
        self.packet_manager.test_case_status_packet(case_number, result)

    def _ipc_batch_begin(self, report, batch_number: int) -> None:
        self.packet_manager.batch_begin_packet()
        report(ansi_style('#ansi[Batch #%d](yellow|bold)' % batch_number))

    def _ipc_batch_end(self, _report, _batch_number: int) -> None:
        self.packet_manager.batch_end_packet()

    def _ipc_grading_aborted(self, report) -> None:
        self.packet_manager.submission_aborted_packet()
        report(ansi_style('#ansi[Forcefully terminating grading. Temporary files may not be deleted.](red|bold)'))

    def _ipc_unhandled_exception(self, _report, message: str) -> None:
        logger.error('Unhandled exception in worker process')
        self.log_internal_error(message=message)

    def abort_grading(self, submission_id: Optional[int] = None) -> None:
        # Capture locally so we don't end up with a TOCTOU NoneType error. This function is typically called
        # from the network thread, but `current_judge_worker` is updated from the grading thread.
        worker = self.current_judge_worker
        if not worker:
            if submission_id is not None:
                # This can happen because message delivery is async; the user may have pressed "Abort" before we
                # finished grading, but by the time the message reached us we may have finished grading already.
                logger.info('Received abortion request, but nothing is running')
        elif submission_id is not None and worker.submission.id != submission_id:
            logger.warning(
                'Received abortion request for %d, but %d is currently running', submission_id, worker.submission.id
            )
        else:
            logger.info('Received abortion request for %d', worker.submission.id)
            # These calls are idempotent, so it doesn't matter if we raced and the worker has exited already.
            worker.request_abort_grading()
            worker.wait_with_timeout()

    def listen(self) -> None:
        """
        Attempts to connect to the handler server specified in command line.
        """
        self.updater.start()
        self.packet_manager.run()

    def murder(self) -> None:
        """
        End any submission currently executing, and exit the judge.
        """
        self.abort_grading()
        self.updater_exit = True
        self.updater_signal.set()
        if self.packet_manager:
            self.packet_manager.close()

    def log_internal_error(self, exc: Optional[BaseException] = None, message: Optional[str] = None) -> None:
        if not message:
            # If exc exists, raise it so that sys.exc_info() is populated with its data.
            if exc:
                try:
                    raise exc
                except KeyboardInterrupt:
                    # Let KeyboardInterrupt bubble up.
                    raise
                except:  # noqa: E722, we want to catch everything
                    pass

            message = ''.join(traceback.format_exception(*sys.exc_info()))

        logger.error(message)

        try:
            # Strip ANSI from the message, since this might be a checker's CompileError ...we don't want to see the raw
            # ANSI codes from GCC/Clang on the site. We could use format_ansi and send HTML to the site, but the site
            # doesn't presently support HTML internal error formatting.
            self.packet_manager.internal_error_packet(strip_ansi(message))
        except Exception:  # noqa E722: don't want `log_internal_error` to trigger `log_internal_error`, ever
            logger.exception('Error encountered while reporting error to site!')


class JudgeWorker:
    def __init__(self, submission: Submission) -> None:
        self.submission = submission
        self._abort_requested = False
        self._sent_sigkill_to_worker_process = False
        # FIXME(tbrindus): marked Any pending grader cleanups.
        self.grader: Any = None

        self.worker_process_conn, child_conn = multiprocessing.Pipe()
        self.worker_process = multiprocessing.Process(
            name='DMOJ Judge Handler for %s/%d' % (self.submission.problem_id, self.submission.id),
            target=self._worker_process_main,
            args=(child_conn, self.worker_process_conn),
        )
        self.worker_process.start()
        child_conn.close()

    def communicate(self) -> Generator[Tuple[IPC, tuple], None, None]:
        recv_timeout = max(300, int(2 * self.submission.time_limit))
        while True:
            try:
                if not self.worker_process_conn.poll(timeout=recv_timeout):
                    raise TimeoutError('worker did not send a message in %d seconds' % recv_timeout)

                ipc_type, data = self.worker_process_conn.recv()
            except TimeoutError:
                logger.error('Worker has not sent a message in %d seconds, assuming dead and killing.', recv_timeout)
                self.worker_process.kill()
                raise
            except EOFError:
                if self._sent_sigkill_to_worker_process:
                    raise TimeoutError('worker did not exit in %d seconds, so it was killed' % IPC_TIMEOUT)
                raise
            except Exception:
                logger.error('Failed to read IPC message from worker!')
                raise

            if ipc_type == IPC.BYE:
                self.worker_process_conn.send((IPC.BYE, ()))
                return
            else:
                yield ipc_type, data

    def wait_with_timeout(self) -> None:
        if self.worker_process and self.worker_process.is_alive():
            # Might be None if run was never called, or failed.
            try:
                self.worker_process.join(timeout=IPC_TIMEOUT)
            except OSError:
                logger.exception('Exception while waiting for worker to shut down, ignoring...')
            finally:
                if self.worker_process.is_alive():
                    logger.error('Worker is still alive, sending SIGKILL!')
                    self._sent_sigkill_to_worker_process = True
                    self.worker_process.kill()

    def request_abort_grading(self) -> None:
        assert self.worker_process_conn

        try:
            self.worker_process_conn.send((IPC.REQUEST_ABORT, ()))
        except Exception:
            logger.exception('Failed to send abort request to worker, did it race?')

    def _worker_process_main(
        self,
        judge_process_conn: 'multiprocessing.connection.Connection',
        worker_process_conn: 'multiprocessing.connection.Connection',
    ) -> None:
        """
        Main body of judge worker process, which handles grading and sends grading results to the judge controller via
        IPC.
        """
        worker_process_conn.close()
        setproctitle(multiprocessing.current_process().name)

        def _ipc_recv_thread_main() -> None:
            """
            Worker thread that listens for incoming IPC messages from the judge controller.
            """
            while True:
                try:
                    ipc_type, data = judge_process_conn.recv()
                except:  # noqa: E722, whatever happened, we have to abort now.
                    logger.exception('Judge unexpectedly hung up!')
                    self._do_abort()
                    return

                if ipc_type == IPC.BYE:
                    return
                elif ipc_type == IPC.REQUEST_ABORT:
                    self._do_abort()
                else:
                    raise RuntimeError('worker got unexpected IPC message from judge: %s' % ((ipc_type, data),))

        def _report_unhandled_exception() -> None:
            # We can't pickle the whole traceback object, so just send the formatted exception.
            message = ''.join(traceback.format_exception(*sys.exc_info()))
            judge_process_conn.send((IPC.UNHANDLED_EXCEPTION, (message,)))
            judge_process_conn.send((IPC.BYE, ()))

        ipc_recv_thread = None
        try:
            judge_process_conn.send((IPC.HELLO, ()))

            ipc_recv_thread = threading.Thread(target=_ipc_recv_thread_main, daemon=True)
            ipc_recv_thread.start()

            case_gen = self._grade_cases()
            while True:
                try:
                    ipc_msg = next(case_gen)
                except StopIteration:
                    break
                except BrokenPipeError:
                    # A grader can raise a `BrokenPipeError` that's indistinguishable from one caused by
                    # `judge_process_conn.send`, but should be handled differently (i.e. not quit the judge).
                    _report_unhandled_exception()
                    return

                judge_process_conn.send(ipc_msg)

            judge_process_conn.send((IPC.BYE, ()))
        except BrokenPipeError:
            # There's nothing we can do about this... the general except branch would just fail again. Just re-raise and
            # hope for the best.
            raise
        except:  # noqa: E722, we explicitly want to notify the parent of everything
            _report_unhandled_exception()
        finally:
            if ipc_recv_thread is not None:
                # We may have failed before sending the IPC.BYE down the connection, in which case the judge will never
                # close its side of the connection -- so `ipc_recv_thread` will never exit. But we can't wait forever in
                # this case, since we're blocking the main judge from proceeding.
                ipc_recv_thread.join(timeout=IPC_TIMEOUT)
                if ipc_recv_thread.is_alive():
                    logger.error('Judge IPC recv thread is still alive after timeout, shutting worker down anyway!')

            self.grader = None

    def _grade_cases(self) -> Generator[Tuple[IPC, tuple], None, None]:
        problem = Problem(
            self.submission.problem_id, self.submission.time_limit, self.submission.memory_limit, self.submission.meta
        )

        try:
            self.grader = problem.grader_class(
                self, problem, self.submission.language, utf8bytes(self.submission.source)
            )
        except CompileError as compilation_error:
            error = compilation_error.message
            yield IPC.COMPILE_ERROR, (error,)
            return
        else:
            warning = getattr(self.grader.binary, 'warning', None)
            if warning is not None:
                yield IPC.COMPILE_MESSAGE, (warning,)

        yield IPC.GRADING_BEGIN, (problem.run_pretests_only,)

<<<<<<< HEAD
        flattened_cases: List[Tuple[Optional[int], Union[TestCase, BatchedTestCase], int]] = []
        batch_number = 0
        batch_dependencies: List[Set[int]] = []
        batch_points: Dict[int, int] = {}
        for case in self.grader.cases():
=======
        flattened_cases: List[Tuple[Optional[int], BaseTestCase]] = []
        batch_number = 0
        batch_dependencies: List[Set[int]] = []
        for case in problem.cases():
>>>>>>> fab8cf25
            if isinstance(case, BatchedTestCase):
                batch_number += 1
                batch_points[batch_number] = case.points
                sum_points = sum([i.points for i in case.batched_cases]) or 1
                for batched_case in case.batched_cases:
                    batched_case.points = batched_case.points / sum_points * case.points
                    flattened_cases.append((batch_number, batched_case))
                batch_dependencies.append(set(case.dependencies))
            else:
                flattened_cases.append((None, case))

        case_number = 0
        is_short_circuiting = False
        is_short_circuiting_enabled = self.submission.short_circuit
        judged_results: Dict[Tuple[str, str], Optional[Result]] = {}
        result: Optional[Result] = None
        passed_batches: Set[int] = set()
        for batch_number, cases in groupby(flattened_cases, key=itemgetter(0)):
            batch_failed = False
            if batch_number:
                yield IPC.BATCH_BEGIN, (batch_number,)
                dependencies = batch_dependencies[batch_number - 1]  # List is zero-indexed
                if passed_batches & dependencies != dependencies:
                    is_short_circuiting = True

            for _, case in cases:
                case_number += 1
                assert isinstance(case, TestCase)

                # Stop grading if we're short circuiting
                if is_short_circuiting:
                    result = Result(case, result_flag=Result.SC)
                else:
                    case_cache_key = (case.config['in'], case.config['out'])
                    result = judged_results.get(case_cache_key, None)

                    if result is None:
                        result = self.grader.grade(case)
                        # only cache on case has positive points
                        if case.points != 0 and case_cache_key != (None, None):
                            judged_results[case_cache_key] = result
                    else:
                        # TODO: this is a bit of a hack, but it's the best we can do for now

                        # Cache hit, now we need to change the points of the result
                        # new_points = new_case_points * old_points / old_case_points

                        # result.case.points will always positive, since we only cache cases that have non-zero points
                        result.points = case.points * result.points / result.case.points
                        result.case = case

                    # If the submission was killed due to a user-initiated abort, any result is meaningless.
                    if self._abort_requested:
                        yield IPC.GRADING_ABORTED, ()
                        return

                    if result.result_flag & Result.WA:
                        is_short_circuiting |= not case.points
                        batch_failed = True

                # Legacy hack: we need to allow graders to read and write `proc_output` on the `Result` object, but the
                # judge controller only cares about the trimmed output, and shouldn't waste memory buffering the full
                # output. So, we trim it here so we don't run out of memory in the controller.
                result.proc_output = utf8bytes(result.output)
                yield IPC.RESULT, (batch_number, case_number, result)

            if batch_number:
                if not batch_failed:
                    passed_batches.add(batch_number)
                elif batch_points.get(batch_number, 0):
                    is_short_circuiting = False
                yield IPC.BATCH_END, (batch_number,)
                is_short_circuiting &= is_short_circuiting_enabled

        yield IPC.GRADING_END, ()

    def _do_abort(self) -> None:
        self._abort_requested = True
        if self.grader:
            self.grader.abort_grading()


class ClassicJudge(Judge):
    def __init__(self, host, port, **kwargs) -> None:
        super().__init__(packet.PacketManager(host, port, self, env['id'], env['key'], **kwargs))


def sanity_check():
    if os.name == 'nt':
        print('cannot run judge on Windows', file=sys.stderr)
        return False
    else:
        # Don't allow starting up without cptbox, saves cryptic errors later on
        try:
            from .cptbox import _cptbox  # noqa: F401, we want to see if this imports
        except ImportError:
            print('cptbox must be compiled to grade!', file=sys.stderr)
            return False

        # However running as root on Linux is a Bad Idea
        if os.getuid() == 0:
            print('running the judge as root is unsafe, please use an unprivileged user instead', file=sys.stderr)
            return False

        # Our sandbox filter is long but simple, so we can see large improvements
        # in overhead by enabling the BPF JIT for seccomp.
        bpf_jit_path = '/proc/sys/net/core/bpf_jit_enable'
        if os.path.exists(bpf_jit_path):
            with open(bpf_jit_path, 'r') as f:
                if f.read().strip() != '1':
                    startup_warnings.append(
                        'running without BPF JIT enabled, consider running '
                        '`echo 1 > /proc/sys/net/core/bpf_jit_enable` to reduce sandbox overhead'
                    )

    # _checker implements standard checker functions in C
    # we fall back to a Python implementation if it's not compiled, but it's slower
    try:
        from .checkers import _checker  # noqa: F401, we want to see if this imports
    except ImportError:
        startup_warnings.append('native checker module not found, compile _checker for optimal performance')
    return True


def make_host_port(judgeenv):
    host = judgeenv.server_host
    if ':' in host:
        host = '[%s]' % (host,)
    return '%s:%s%s' % (host, judgeenv.server_port, 's' if judgeenv.secure else '')


def main():  # pragma: no cover
    unicode_stdout_stderr()
    builtin_int_patch.apply()

    if not sanity_check():
        return 1

    from dmoj import judgeenv, contrib, executors

    judgeenv.load_env()

    executors.load_executors()
    contrib.load_contrib_modules()

    print('Running live judge...')

    for warning in judgeenv.startup_warnings:
        print_ansi('#ansi[Warning: %s](yellow)' % warning)
    del judgeenv.startup_warnings

    logfile = judgeenv.log_file

    try:
        logfile = logfile % env['id']
    except TypeError:
        pass

    logging.basicConfig(
        filename=logfile,
        level=judgeenv.log_level,
        format='%(levelname)s %(asctime)s %(process)d %(module)s %(message)s',
    )

    setproctitle('DMOJ Judge %s on %s' % (env['id'], make_host_port(judgeenv)))

    judge = ClassicJudge(
        judgeenv.server_host,
        judgeenv.server_port,
        secure=judgeenv.secure,
        no_cert_check=judgeenv.no_cert_check,
        cert_store=judgeenv.cert_store,
    )
    monitor = Monitor()
    monitor.callback = judge.update_problems

    if hasattr(signal, 'SIGUSR2'):

        def update_problem_signal(signum, frame):
            judge.update_problems()

        signal.signal(signal.SIGUSR2, update_problem_signal)

    if judgeenv.api_listen:
        judge_instance = judge

        class Handler(JudgeControlRequestHandler):
            judge = judge_instance

        api_server = HTTPServer(judgeenv.api_listen, Handler)
        thread = threading.Thread(target=api_server.serve_forever)
        thread.daemon = True
        thread.start()
    else:
        api_server = None

    print()
    with monitor:
        try:
            judge.listen()
        except KeyboardInterrupt:
            pass
        except Exception:
            traceback.print_exc()
        finally:
            judge.murder()
            if api_server:
                api_server.shutdown()


if __name__ == '__main__':
    main()<|MERGE_RESOLUTION|>--- conflicted
+++ resolved
@@ -466,18 +466,11 @@
 
         yield IPC.GRADING_BEGIN, (problem.run_pretests_only,)
 
-<<<<<<< HEAD
-        flattened_cases: List[Tuple[Optional[int], Union[TestCase, BatchedTestCase], int]] = []
+        flattened_cases: List[Tuple[Optional[int], BaseTestCase]] = []
         batch_number = 0
         batch_dependencies: List[Set[int]] = []
         batch_points: Dict[int, int] = {}
-        for case in self.grader.cases():
-=======
-        flattened_cases: List[Tuple[Optional[int], BaseTestCase]] = []
-        batch_number = 0
-        batch_dependencies: List[Set[int]] = []
         for case in problem.cases():
->>>>>>> fab8cf25
             if isinstance(case, BatchedTestCase):
                 batch_number += 1
                 batch_points[batch_number] = case.points
