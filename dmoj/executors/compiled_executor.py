import abc
import hashlib
import os
import pty
<<<<<<< HEAD
import signal
import subprocess
import tempfile
import threading
import time
from typing import Callable, List, Optional
=======
import struct
import sys
from typing import Any, Dict, IO, List, Optional, Sequence

import pylru
>>>>>>> 73a67384

from dmoj.cptbox import IsolateTracer, TracedPopen
from dmoj.cptbox._cptbox import AT_FDCWD, Debugger
from dmoj.cptbox.filesystem_policies import ExactFile, FilesystemAccessRule, RecursiveDir
from dmoj.cptbox.handlers import ACCESS_EFAULT, ACCESS_EPERM, ALLOW
from dmoj.cptbox.syscalls import *
from dmoj.cptbox.tracer import AdvancedDebugger
from dmoj.error import CompileError, OutputLimitExceeded
from dmoj.executors.base_executor import BASE_FILESYSTEM, BASE_WRITE_FILESYSTEM, BaseExecutor
from dmoj.judgeenv import env
from dmoj.utils.communicate import safe_communicate
from dmoj.utils.error import print_protection_fault
from dmoj.utils.unicode import utf8bytes


# A lot of executors must do initialization during their constructors, which is
# complicated by the CompiledExecutor compiling *during* its constructor. From a
# user's perspective, though, once an Executor is instantiated, it should be ready
# to launch (e.g. the user shouldn't have to care about compiling themselves). As
# a compromise, we use a metaclass to compile after all constructors have ran.
#
# Using a metaclass also allows us to handle caching executors transparently.
# Contract: if cached=True is specified and an entry exists in the cache,
# `create_files` and `compile` will not be run, and `_executable` will be loaded
# from the cache.
class _CompiledExecutorMeta(abc.ABCMeta):
    def __call__(self, *args, **kwargs) -> 'CompiledExecutor':
        is_cached: bool = kwargs.pop('cached', False)
        if is_cached:
            kwargs['dest_dir'] = env.compiled_binary_cache_dir

        # Finish running all constructors before compiling.
        obj: 'CompiledExecutor' = super().__call__(*args, **kwargs)
        obj.is_cached = is_cached
        # Before writing sources to disk, check if we have this executor in our cache.
        if is_cached:
            cache_key_material = utf8bytes(obj.__class__.__name__ + obj.__module__) + obj.get_binary_cache_key()
            cache_key = hashlib.sha384(cache_key_material).hexdigest()

            cache_file_path = os.path.join(tempfile.gettempdir(), cache_key + '.txt')
            if os.path.isfile(cache_file_path):
                executor = open(cache_file_path).read().strip().split('\n')
                assert len(executor) == 2
                # Minimal sanity checking: is the file still there? If not, we'll just recompile.
                if os.path.isfile(executor[0]):
                    obj._executable = executor[0]
                    obj._dir = executor[1]
                    return obj

        obj.create_files(*args, **kwargs)
        obj.compile()

        if is_cached:
            cache_file_path = os.path.join(tempfile.gettempdir(), cache_key + '.txt')
            open(cache_file_path, 'w').write('\n'.join([str(obj._executable), str(obj._dir)]))

        return obj


UTIME_OMIT = (1 << 30) - 2


class CompilerIsolateTracer(IsolateTracer):
    def __init__(self, tmpdir, read_fs, write_fs, *args, **kwargs):
        read_fs += BASE_FILESYSTEM + [
            RecursiveDir(tmpdir),
            ExactFile('/bin/strip'),
            RecursiveDir('/usr/x86_64-linux-gnu'),
        ]
        write_fs += BASE_WRITE_FILESYSTEM + [RecursiveDir(tmpdir)]
        super().__init__(read_fs, *args, write_fs=write_fs, **kwargs)

        self.update(
            {
                # Process spawning system calls
                sys_fork: ALLOW,
                sys_vfork: ALLOW,
                sys_execve: ALLOW,
                sys_getcpu: ALLOW,
                sys_getpgid: ALLOW,
                # Directory system calls
                sys_mkdir: self.check_file_access('mkdir', 0, is_write=True),
                sys_mkdirat: self.check_file_access_at('mkdirat', is_write=True),
                sys_rmdir: self.check_file_access('rmdir', 0, is_write=True),
                # Linking system calls
                sys_link: self.check_file_access('link', 1, is_write=True),
                sys_linkat: self.check_file_access_at('linkat', argument=3, is_write=True),
                sys_unlink: self.check_file_access('unlink', 0, is_write=True),
                sys_unlinkat: self.check_file_access_at('unlinkat', is_write=True),
                sys_symlink: self.check_file_access('symlink', 1, is_write=True),
                # Miscellaneous other filesystem system calls
                sys_chdir: self.check_file_access('chdir', 0),
                sys_chmod: self.check_file_access('chmod', 0, is_write=True),
                sys_utimensat: self.do_utimensat,
                sys_statx: self.check_file_access_at('statx'),
                sys_umask: ALLOW,
                sys_flock: ALLOW,
                sys_fsync: ALLOW,
                sys_fadvise64: ALLOW,
                sys_fchmodat: self.check_file_access_at('fchmodat', is_write=True),
                sys_fchmod: self.do_fchmod,
                sys_fallocate: ALLOW,
                sys_ftruncate: ALLOW,
                sys_rename: self.do_rename,
                sys_renameat: self.do_renameat,
                # I/O system calls
                sys_readv: ALLOW,
                sys_pwrite64: ALLOW,
                sys_sendfile: ALLOW,
                # Event loop system calls
                sys_epoll_create: ALLOW,
                sys_epoll_create1: ALLOW,
                sys_epoll_ctl: ALLOW,
                sys_epoll_wait: ALLOW,
                sys_epoll_pwait: ALLOW,
                sys_timerfd_settime: ALLOW,
                sys_eventfd2: ALLOW,
                sys_waitid: ALLOW,
                sys_wait4: ALLOW,
                # Network system calls, we don't sandbox these
                sys_socket: ALLOW,
                sys_socketpair: ALLOW,
                sys_connect: ALLOW,
                sys_setsockopt: ALLOW,
                sys_getsockname: ALLOW,
                sys_sendmmsg: ALLOW,
                sys_recvfrom: ALLOW,
                sys_sendto: ALLOW,
                # Miscellaneous other system calls
                sys_msync: ALLOW,
                sys_clock_nanosleep: ALLOW,
                sys_memfd_create: ALLOW,
                sys_rt_sigsuspend: ALLOW,
            }
        )

        # FreeBSD-specific syscalls
        if 'freebsd' in sys.platform:
            self.update(
                {
                    sys_rfork: ALLOW,
                    sys_procctl: ALLOW,
                    sys_cap_rights_limit: ALLOW,
                    sys_posix_fadvise: ALLOW,
                    sys_posix_fallocate: ALLOW,
                    sys_setrlimit: ALLOW,
                    sys_cap_ioctls_limit: ALLOW,
                    sys_cap_fcntls_limit: ALLOW,
                    sys_cap_enter: ALLOW,
                    sys_utimes: self.check_file_access('utimes', 0),
                }
            )

    def do_utimensat(self, debugger: AdvancedDebugger) -> bool:
        timespec = struct.Struct({32: '=ii', 64: '=QQ'}[debugger.address_bits])

        # Emulate https://github.com/torvalds/linux/blob/v5.14/fs/utimes.c#L152-L161
        times_ptr = debugger.uarg2
        if times_ptr:
            try:
                buffer = debugger.readbytes(times_ptr, timespec.size * 2)
            except OSError:
                return ACCESS_EFAULT(debugger)

            times = list(timespec.iter_unpack(buffer))
            if times[0][1] == UTIME_OMIT and times[1][1] == UTIME_OMIT:
                debugger.syscall = -1

                def on_return():
                    debugger.result = 0

                debugger.on_return(on_return)
                return True

        # Emulate https://github.com/torvalds/linux/blob/v5.14/fs/utimes.c#L142-L143
        if debugger.uarg0 != AT_FDCWD and not debugger.uarg1:
            path = self._getfd_pid(debugger.tid, debugger.uarg0)
            return True if self.write_fs_jail.check(path) else ACCESS_EPERM(debugger)

        return self.check_file_access_at('utimensat')(debugger)

    def do_fchmod(self, debugger: Debugger) -> bool:
        path = self._getfd_pid(debugger.tid, debugger.uarg0)
        return True if self.write_fs_jail.check(path) else ACCESS_EPERM(debugger)

    def do_rename(self, debugger: Debugger) -> bool:
        old_path, old_path_error = self.read_path('rename', debugger, debugger.uarg0)
        if old_path_error is not None:
            return old_path_error

        new_path, new_path_error = self.read_path('rename', debugger, debugger.uarg1)
        if new_path_error is not None:
            return new_path_error

        if not self._file_access_check(old_path, debugger, is_write=True, is_open=False):
            return ACCESS_EPERM(debugger)
        if not self._file_access_check(new_path, debugger, is_write=True, is_open=False):
            return ACCESS_EPERM(debugger)

        return True

    def do_renameat(self, debugger: Debugger) -> bool:
        old_path, old_path_error = self.read_path('renameat', debugger, debugger.uarg1)
        if old_path_error is not None:
            return old_path_error

        new_path, new_path_error = self.read_path('renameat', debugger, debugger.uarg3)
        if new_path_error is not None:
            return new_path_error

        if not self._file_access_check(old_path, debugger, is_write=True, is_open=False, dirfd=debugger.uarg0):
            return ACCESS_EPERM(debugger)
        if not self._file_access_check(new_path, debugger, is_write=True, is_open=False, dirfd=debugger.uarg2):
            return ACCESS_EPERM(debugger)

        return True


class CompiledExecutor(BaseExecutor, metaclass=_CompiledExecutorMeta):
    executable_size = env.compiler_size_limit * 1024
    compiler_time_limit = env.compiler_time_limit
    compile_output_index = 1

    is_cached = False
    warning: Optional[bytes] = None
    _executable: Optional[str] = None
    _code: Optional[str] = None

    compiler_read_fs: Sequence[FilesystemAccessRule] = []
    compiler_write_fs: Sequence[FilesystemAccessRule] = []

    def __init__(self, problem_id: str, source_code: bytes, *args, **kwargs) -> None:
        super().__init__(problem_id, source_code, **kwargs)
        self.warning = None
        self._executable = None

    def cleanup(self) -> None:
        if not self.is_cached:
            super().cleanup()

    def create_files(self, problem_id: str, source_code: bytes, *args, **kwargs) -> None:
        self._code = self._file(self.source_filename_format.format(problem_id=problem_id, ext=self.ext))
        with open(self._code, 'wb') as fo:
            fo.write(utf8bytes(source_code))

    def get_compile_args(self) -> List[str]:
        raise NotImplementedError()

    def get_compile_env(self) -> Optional[Dict[str, str]]:
        return None

    def get_compile_popen_kwargs(self) -> Dict[str, Any]:
        return {}

    def create_compile_process(self, args: List[str]) -> TracedPopen:
        # Some languages may insist on providing certain functionality (e.g. colored highlighting of errors) if they
        # feel they are connected to a terminal. Some are more persistent than others in enforcing this, so this hack
        # aims to provide a convincing-enough lie to the runtime so that it starts singing in color.
        #
        # Emulate the streams of a process connected to a terminal: stdin, stdout, and stderr are all ptys.
        _master, _slave = pty.openpty()
        # Some runtimes *cough cough* Swift *cough cough* actually check the environment variables too.
        env = self.get_compile_env() or os.environ.copy()
        env['TERM'] = 'xterm'
        # Instruct compilers to put their temporary files into the submission directory,
        # so that we can allow it as writeable, rather than of all of /tmp.
        assert self._dir is not None
        env['TMPDIR'] = self._dir

        proc = TracedPopen(
            [utf8bytes(a) for a in args],
            **{
                'executable': utf8bytes(args[0]),
                'security': CompilerIsolateTracer(self._dir, self.compiler_read_fs, self.compiler_write_fs),
                'stderr': _slave,
                'stdout': _slave,
                'stdin': _slave,
                'cwd': utf8bytes(self._dir),
                'env': env,
                'nproc': -1,
                'fsize': self.executable_size,
                'time': self.compiler_time_limit or 0,
                'memory': 0,
                **self.get_compile_popen_kwargs(),
            }
        )

        class io_error_wrapper:
            """
            Wrap pty-related IO errors so that we don't crash Popen.communicate()
            """

            def __init__(self, io: IO) -> None:
                self.io = io

            def read(self, *args, **kwargs):
                try:
                    return self.io.read(*args, **kwargs)
                except (IOError, OSError):
                    return b''

            def __getattr__(self, attr):
                return getattr(self.io, attr)

        # Since stderr and stdout are connected to the same slave pty, proc.stderr will contain the merged stdout
        # of the process as well.
        proc.stderr = io_error_wrapper(os.fdopen(_master, 'rb'))  # type: ignore

        os.close(_slave)
        return proc

    def get_compile_output(self, process: TracedPopen) -> bytes:
        # Use safe_communicate because otherwise, malicious submissions can cause a compiler
        # to output hundreds of megabytes of data as output before being killed by the time limit,
        # which effectively murders the MySQL database waiting on the site server.
        limit = env.compiler_output_character_limit
        try:
            output = safe_communicate(process, None, outlimit=limit, errlimit=limit)[self.compile_output_index]
        except OutputLimitExceeded as e:
            output = b'compiler output too long (> 64kb)\nMore informations: ' + str(e).encode()

        if self.is_failed_compile(process):
            if process.is_tle:
                output = b'compiler timed out (> %d seconds)' % self.compiler_time_limit
            if process.protection_fault:
                print_protection_fault(process.protection_fault)
            self.handle_compile_error(output)

        return output

    def get_compiled_file(self) -> str:
        return self._file(self.problem)

    def is_failed_compile(self, process: TracedPopen) -> bool:
        return process.returncode != 0

    def handle_compile_error(self, output: bytes) -> None:
        raise CompileError(output)

    def get_binary_cache_key(self) -> bytes:
        return utf8bytes(self.problem) + self.source

    def compile(self) -> str:
        process = self.create_compile_process(self.get_compile_args())
        self.warning = self.get_compile_output(process)
        self._executable = self.get_compiled_file()
        return self._executable

    def get_cmdline(self, **kwargs) -> List[str]:
        return [self.problem]

    def get_executable(self) -> str:
        assert self._executable is not None
        return self._executable<|MERGE_RESOLUTION|>--- conflicted
+++ resolved
@@ -2,20 +2,10 @@
 import hashlib
 import os
 import pty
-<<<<<<< HEAD
-import signal
-import subprocess
-import tempfile
-import threading
-import time
-from typing import Callable, List, Optional
-=======
 import struct
 import sys
+import tempfile
 from typing import Any, Dict, IO, List, Optional, Sequence
-
-import pylru
->>>>>>> 73a67384
 
 from dmoj.cptbox import IsolateTracer, TracedPopen
 from dmoj.cptbox._cptbox import AT_FDCWD, Debugger
