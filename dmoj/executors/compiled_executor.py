--- conflicted
+++ resolved
@@ -2,12 +2,9 @@
 import hashlib
 import os
 import pty
-<<<<<<< HEAD
+import struct
 import tempfile
-=======
-import struct
 import termios
->>>>>>> 8bc8bf33
 from typing import Any, Dict, IO, List, Optional, Tuple, Union
 
 
