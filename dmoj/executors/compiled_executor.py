--- conflicted
+++ resolved
@@ -1,12 +1,8 @@
 import hashlib
 import os
 import pty
-<<<<<<< HEAD
 import tempfile
-from typing import Any, Dict, IO, List, Optional, Sequence, Tuple, Union
-=======
 from typing import Any, Dict, IO, List, Optional, Tuple, Union
->>>>>>> cc641b30
 
 
 from dmoj.cptbox import TracedPopen
