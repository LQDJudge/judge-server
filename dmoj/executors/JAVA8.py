from typing import List

from dmoj.executors.java_executor import JavacExecutor


class Executor(JavacExecutor):
    compiler = 'javac8'
    vm = 'java8'
    jvm_regex = r'java-8-|jdk-8-|openjdk8|oracle-java8'

    test_program = """\
import java.io.IOException;

interface IORunnable {
    public void run() throws IOException;
}

public class self_test {
    public static void run(IORunnable target) throws IOException {
        target.run();
    }

    public static void main(String[] args) throws IOException {
        run(() -> {
            byte[] buffer = new byte[4096];
            int read;
            while ((read = System.in.read(buffer)) >= 0)
                System.out.write(buffer, 0, read);
        });
    }
}"""

<<<<<<< HEAD
    def get_compile_args(self):
        return [self.get_compiler(), '-encoding', 'UTF-8', '-profile', 'compact1', *self.source_paths]
=======
    def get_compile_args(self) -> List[str]:
        compiler = self.get_compiler()
        assert compiler is not None
        assert self._code is not None
        return [compiler, '-encoding', 'UTF-8', '-profile', 'compact1', self._code]
>>>>>>> cc641b30
<|MERGE_RESOLUTION|>--- conflicted
+++ resolved
@@ -30,13 +30,8 @@
     }
 }"""
 
-<<<<<<< HEAD
-    def get_compile_args(self):
-        return [self.get_compiler(), '-encoding', 'UTF-8', '-profile', 'compact1', *self.source_paths]
-=======
     def get_compile_args(self) -> List[str]:
         compiler = self.get_compiler()
         assert compiler is not None
         assert self._code is not None
-        return [compiler, '-encoding', 'UTF-8', '-profile', 'compact1', self._code]
->>>>>>> cc641b30
+        return [compiler, '-encoding', 'UTF-8', '-profile', 'compact1', *self.source_paths]