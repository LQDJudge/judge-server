--- conflicted
+++ resolved
@@ -280,13 +280,8 @@
     def get_compile_args(self) -> List[str]:
         compiler = self.get_compiler()
         assert compiler is not None
-<<<<<<< HEAD
         assert len(self.source_paths) > 0
-        return [compiler, '-Xlint', '-encoding', 'UTF-8', *self.source_paths]
-=======
-        assert self._code is not None
-        return [compiler, '-encoding', 'UTF-8', self._code]
->>>>>>> cc641b30
+        return [compiler, '-encoding', 'UTF-8', *self.source_paths]
 
     def handle_compile_error(self, output: bytes):
         if b'is public, should be declared in a file named' in utf8bytes(output):
