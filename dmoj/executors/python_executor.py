--- conflicted
+++ resolved
@@ -1,15 +1,11 @@
 import builtins
 import re
 from collections import deque
-<<<<<<< HEAD
-from typing import Dict, List
-=======
-from typing import List, Optional
+from typing import Dict, List, Optional
 
 from pygments import highlight
 from pygments.formatters import Terminal256Formatter
 from pygments.lexers import get_lexer_by_name
->>>>>>> 8bc8bf33
 
 from dmoj.cptbox import TracedPopen
 from dmoj.executors.base_executor import VersionFlags
@@ -58,19 +54,17 @@
         assert command is not None
         return command
 
-<<<<<<< HEAD
     def get_env(self) -> Dict[str, str]:
         env = super().get_env()
         # Disable integer string conversion length limitation
         env['PYTHONINTMAXSTRDIGITS'] = '0'
         return env
-=======
+
     def handle_compile_error(self, output: bytes) -> None:
         if self.pygments_traceback_lexer:
             lexer = get_lexer_by_name(self.pygments_traceback_lexer)
             output = utf8bytes(highlight(utf8text(output), lexer, Terminal256Formatter()))
         super().handle_compile_error(output)
->>>>>>> 8bc8bf33
 
     def create_files(self, problem_id: str, source_code: bytes, *args, **kwargs) -> None:
         super().create_files(problem_id, source_code, **kwargs)
