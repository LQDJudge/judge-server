from collections import deque
import re

import six

from dmoj.executors.mixins import ScriptDirectoryMixin
from dmoj.utils.unicode import utf8bytes, utf8text
from .base_executor import ScriptExecutor
from dmoj.result import Result

retraceback = re.compile(r'Traceback \(most recent call last\):\n.*?\n([a-zA-Z_]\w*)(?::[^\n]*?)?$', re.S | re.M)


class PythonExecutor(ScriptDirectoryMixin, ScriptExecutor):
    loader_script = '''\
import runpy, sys, os
del sys.argv[0]
if not sys.stdin.isatty():
    sys.stdin = os.fdopen(0, 'r', 65536)
if not sys.stdout.isatty():
    sys.stdout = os.fdopen(1, 'w', 65536)
runpy.run_path(sys.argv[0], run_name='__main__')\
'''
    address_grace = 131072
    ext = '.py'

    def get_cmdline(self):
        # -B: Don't write .pyc/.pyo, since sandbox will kill those writes
        # -S: Disable site module for speed (no loading dist-packages nor site-packages)
        return [self.get_command(), '-BS', self._loader, self._code]

    def get_allowed_syscalls(self):
        syscalls = super(PythonExecutor, self).get_allowed_syscalls()
        syscalls += ['statfs', 'statfs64']
        return syscalls

    def create_files(self, problem_id, source_code):
        self._loader = self._file('-loader.py')
<<<<<<< HEAD
        with open(self._code, 'wb') as fo, open(self._loader, 'w') as loader:
            # UTF-8 BOM instead of comment to not modify line numbers.
            fo.write(b'\xef\xbb\xbf')
            fo.write(utf8bytes(source_code))
=======
        with open(self._code, 'wb') as fo, open(self._loader, 'wb') as loader:
            # We want source code to be UTF-8, but the normal (Python 2) way of having 
            # "# -*- coding: utf-8 -*-" in header changes line numbers, so we write
            # UTF-8 BOM instead.
            fo.write('\xef\xbb\xbf')
            fo.write(source_code)
>>>>>>> 428be133
            loader.write(self.loader_script)

    def get_feedback(self, stderr, result, process):
        if not result.result_flag & Result.IR or not stderr or len(stderr) > 2048:
            return ''
        match = deque(retraceback.finditer(utf8text(stderr, 'replace')), maxlen=1)
        if not match:
            return ''
        exception = match[0].group(1)
        return '' if len(exception) > 20 else exception

    @classmethod
    def get_version_flags(cls, command):
        return ['-V']<|MERGE_RESOLUTION|>--- conflicted
+++ resolved
@@ -36,19 +36,12 @@
 
     def create_files(self, problem_id, source_code):
         self._loader = self._file('-loader.py')
-<<<<<<< HEAD
         with open(self._code, 'wb') as fo, open(self._loader, 'w') as loader:
-            # UTF-8 BOM instead of comment to not modify line numbers.
-            fo.write(b'\xef\xbb\xbf')
-            fo.write(utf8bytes(source_code))
-=======
-        with open(self._code, 'wb') as fo, open(self._loader, 'wb') as loader:
             # We want source code to be UTF-8, but the normal (Python 2) way of having 
             # "# -*- coding: utf-8 -*-" in header changes line numbers, so we write
             # UTF-8 BOM instead.
-            fo.write('\xef\xbb\xbf')
-            fo.write(source_code)
->>>>>>> 428be133
+            fo.write(b'\xef\xbb\xbf')
+            fo.write(utf8bytes(source_code))
             loader.write(self.loader_script)
 
     def get_feedback(self, stderr, result, process):
