import errno
import os
import re
import shutil
import subprocess
import sys
import tempfile
import traceback
from typing import Any, Callable, Dict, List, Optional, Tuple, Type, Union

from dmoj.config import ConfigNode
from dmoj.cptbox import FILE_IO_PIPE, IsolateTracer, TracedPopen, syscalls
from dmoj.cptbox.filesystem_policies import ExactDir, ExactFile, FilesystemAccessRule, RecursiveDir
from dmoj.cptbox.handlers import ALLOW
from dmoj.error import InternalError
from dmoj.judgeenv import env, skip_self_test
from dmoj.result import Result
from dmoj.utils import setbufsize_path
from dmoj.utils.ansi import print_ansi
from dmoj.utils.error import print_protection_fault
from dmoj.utils.unicode import utf8bytes, utf8text

version_cache: Dict[str, List[Tuple[str, Tuple[int, ...]]]] = {}

if os.path.isdir('/usr/home'):
    USR_DIR = [RecursiveDir(f'/usr/{d}') for d in os.listdir('/usr') if d != 'home' and os.path.isdir(f'/usr/{d}')]
else:
    USR_DIR = [RecursiveDir('/usr')]

BASE_FILESYSTEM: List[FilesystemAccessRule] = [
    ExactFile('/dev/null'),
    ExactFile('/dev/tty'),
    ExactFile('/dev/zero'),
    ExactFile('/dev/urandom'),
    ExactFile('/dev/random'),
    *USR_DIR,
    RecursiveDir('/lib'),
    RecursiveDir('/lib32'),
    RecursiveDir('/lib64'),
    RecursiveDir('/opt'),
    ExactDir('/etc'),
    ExactFile('/etc/localtime'),
    ExactFile('/etc/timezone'),
    ExactDir('/usr'),
    ExactDir('/tmp'),
    ExactDir('/'),
]

BASE_WRITE_FILESYSTEM: List[FilesystemAccessRule] = [ExactFile('/dev/null')]

if 'freebsd' in sys.platform:
    BASE_FILESYSTEM += [
        ExactFile('/etc/spwd.db'),
        ExactFile('/etc/pwd.db'),
        ExactFile('/dev/hv_tsc'),
        RecursiveDir('/dev/fd'),
    ]
else:
    BASE_FILESYSTEM += [
        ExactDir('/sys/devices/system/cpu'),
        ExactFile('/sys/devices/system/cpu/online'),
        ExactFile('/etc/selinux/config'),
    ]

if sys.platform.startswith('freebsd'):
    BASE_FILESYSTEM += [ExactFile('/etc/libmap.conf'), ExactFile('/var/run/ld-elf.so.hints')]
else:
    # Linux and kFreeBSD mounts linux-style procfs.
    BASE_FILESYSTEM += [
        ExactDir('/proc'),
        ExactDir('/proc/self'),
        ExactFile('/proc/self/maps'),
        ExactFile('/proc/self/exe'),
        ExactFile('/proc/self/auxv'),
        ExactFile('/proc/meminfo'),
        ExactFile('/proc/stat'),
        ExactFile('/proc/cpuinfo'),
        ExactFile('/proc/filesystems'),
        ExactDir('/proc/xen'),
        ExactFile('/proc/uptime'),
        ExactFile('/proc/sys/vm/overcommit_memory'),
    ]

    # Linux-style ld.
    BASE_FILESYSTEM += [ExactFile('/etc/ld.so.nohwcap'), ExactFile('/etc/ld.so.preload'), ExactFile('/etc/ld.so.cache')]

UTF8_LOCALE = 'C.UTF-8'

if sys.platform.startswith('freebsd') and sys.platform < 'freebsd13':
    UTF8_LOCALE = 'en_US.UTF-8'


class ExecutorMeta(type):
    def __new__(mcs, name, bases, attrs) -> Any:
        if '__module__' in attrs:
            attrs['name'] = attrs['__module__'].split('.')[-1]
        return super().__new__(mcs, name, bases, attrs)


class BaseExecutor(metaclass=ExecutorMeta):
    ext: str
    nproc = 0
    command: Optional[str] = None
    command_paths: List[str] = []
    runtime_dict = env.runtime
    name: str
    test_program: str
    test_name = 'self_test'
    test_time = env.selftest_time_limit
    test_memory = env.selftest_memory_limit
    version_regex = re.compile(r'.*?(\d+(?:\.\d+)+)', re.DOTALL)
    source_filename_format = '{problem_id}.{ext}'

    address_grace = 65536
    data_grace = 0
    fsize = 0
    personality = 0x0040000  # ADDR_NO_RANDOMIZE
    fs: List[FilesystemAccessRule] = []
    write_fs: List[FilesystemAccessRule] = []
    syscalls: List[Union[str, Tuple[str, Any]]] = []

    _dir: Optional[str] = None

    def __init__(
        self,
        problem_id: str,
        source_code: bytes,
        dest_dir: Optional[str] = None,
        hints: Optional[List[str]] = None,
        unbuffered: bool = False,
        **kwargs,
    ) -> None:
        self._tempdir = dest_dir or env.tempdir
        self._dir = None
        self.problem = problem_id
        self.source = source_code
        self._hints = hints or []
        self.unbuffered = unbuffered
        self.meta: Dict[str, Any] = {}

        for arg, value in kwargs.items():
            if not hasattr(self, arg):
                raise TypeError(f'Unexpected keyword argument: {arg}')
            setattr(self, arg, value)

    def cleanup(self) -> None:
        if not hasattr(self, '_dir'):
            # We are really toasted, as constructor failed.
            print('BaseExecutor error: not initialized?')
            return

        # _dir may be None if an exception (e.g. CompileError) was raised during
        # create_files, e.g. by executors that perform source validation like
        # Java or Go.
        if self._dir:
            try:
                shutil.rmtree(self._dir)  # delete directory
            except OSError as exc:
                if exc.errno != errno.ENOENT:
                    raise

    def __del__(self) -> None:
        self.cleanup()

    def _file(self, *paths: str) -> str:
        # Defer creation of temporary submission directory until first file is created,
        # because we may not need one (e.g. for cached executors).
        if self._dir is None:
            self._dir = tempfile.mkdtemp(dir=self._tempdir)
        return os.path.join(self._dir, *paths)

    @classmethod
    def get_executor_name(cls) -> str:
        return cls.__module__.split('.')[-1]

    def get_executable(self) -> Optional[str]:
        return None

    def get_cmdline(self, **kwargs):
        raise NotImplementedError()

    def get_nproc(self) -> int:
        return self.nproc

    def populate_result(self, stderr: bytes, result: Result, process: TracedPopen) -> None:
        # Translate status codes/process results into Result object for status codes
        result.max_memory = process.max_memory or 0.0
        result.execution_time = process.execution_time or 0.0
        result.wall_clock_time = process.wall_clock_time or 0.0
        result.context_switches = process.context_switches or (0, 0)
        result.runtime_version = ', '.join(
            f'{runtime} {".".join(map(str, version))}' for runtime, version in self.get_runtime_versions()
        )

        if process.is_ir:
            result.result_flag |= Result.IR
        if process.is_rte:
            result.result_flag |= Result.RTE
        if process.is_ole:
            result.result_flag |= Result.OLE
        if process.is_tle:
            result.result_flag |= Result.TLE
        if process.is_mle:
            result.result_flag |= Result.MLE

        result.update_feedback(stderr, process, self)

    def parse_feedback_from_stderr(self, stderr: bytes, process: TracedPopen) -> str:
        return ''

    def _add_syscalls(self, sec: IsolateTracer, handlers: List[Union[str, Tuple[str, Any]]]) -> IsolateTracer:
        for item in handlers:
            if isinstance(item, tuple):
                name, handler = item
            else:
                name = item
                handler = ALLOW
            sec[getattr(syscalls, f'sys_{name}')] = handler
        return sec

<<<<<<< HEAD
    def get_security(self, launch_kwargs={}) -> IsolateTracer:
        sec = IsolateTracer(
            read_fs=self.get_fs(),
            write_fs=self.get_write_fs(),
            path_case_fixes=launch_kwargs.get('path_case_fixes', []),
            path_case_insensitive_whitelist=launch_kwargs.get('path_case_insensitive_whitelist', []),
        )
        return self._add_syscalls(sec)
=======
    def get_security(self, launch_kwargs=None) -> IsolateTracer:
        sec = IsolateTracer(read_fs=self.get_fs(), write_fs=self.get_write_fs())
        return self._add_syscalls(sec, self.get_allowed_syscalls())
>>>>>>> f0042c36

    def get_fs(self) -> List[FilesystemAccessRule]:
        assert self._dir is not None
        return BASE_FILESYSTEM + self.fs + self._load_extra_fs() + [RecursiveDir(self._dir)]

    def _load_extra_fs(self) -> List[FilesystemAccessRule]:
        name = self.get_executor_name()
        extra_fs_config = env.get('extra_fs', {}).get(name, [])
        extra_fs = []
        constructors: Dict[str, Type[FilesystemAccessRule]] = dict(
            exact_file=ExactFile, exact_dir=ExactDir, recursive_dir=RecursiveDir
        )
        for rules in extra_fs_config:
            for type, path in rules.iteritems():
                constructor = constructors.get(type)
                assert constructor, f"Can't load rule for extra path with rule type {type}"
                extra_fs.append(constructor(path))

        return extra_fs

    def get_write_fs(self) -> List[FilesystemAccessRule]:
        return BASE_WRITE_FILESYSTEM + self.write_fs

    def get_allowed_syscalls(self) -> List[Union[str, Tuple[str, Any]]]:
        return self.syscalls

    def get_address_grace(self) -> int:
        return self.address_grace

    def get_env(self) -> Dict[str, str]:
        env = {'LANG': UTF8_LOCALE}
        if self.unbuffered:
            env['CPTBOX_STDOUT_BUFFER_SIZE'] = '0'
        return env

    def launch(self, *args, **kwargs) -> TracedPopen:
        def create_symlink(dst: str, src: str) -> None:
            # Disallow the creation of symlinks outside the submission directory.
            assert self._dir is not None
            if os.path.commonprefix([src, self._dir]) != self._dir:
                raise InternalError('cannot symlink outside of submission directory')

            # If a link already exists under this name, it's probably from a
            # previous case, but might point to something different.
            if os.path.islink(src):
                os.unlink(src)
            os.symlink(dst, src)

        assert self._dir is not None

        if 'path_case_fixes' not in kwargs:
            kwargs['path_case_fixes'] = []
        if 'path_case_insensitive_whitelist' not in kwargs:
            kwargs['path_case_insensitive_whitelist'] = []

        stdin, stdout = None, None
        if isinstance(kwargs.get('file_io'), ConfigNode):
            # Here's roughly how File IO works:
            # - The input/output files are symlinks to `/dev/fd/3` and `/dev/fd/4`, respectively.
            # - When passed FILE_IO_PIPE, TracedPopen will pipe the actual input/output to fd 3/4
            #   instead of stdin/stdout. stdin and stdout are piped to `/dev/null`.
            #
            # On FreeBSD, fdescfs needs to be mounted manually: mount -t fdescfs null /dev/fd

            file_io = kwargs['file_io']

            if isinstance(file_io.get('input'), str):
                stdin = FILE_IO_PIPE
                input = os.path.abspath(os.path.join(self._dir, file_io['input']))
                create_symlink('/dev/fd/3', input)
                kwargs['path_case_fixes'].append(input)
                kwargs['path_case_insensitive_whitelist'].append(input)

            if isinstance(file_io.get('output'), str):
                stdout = FILE_IO_PIPE
                output = os.path.abspath(os.path.join(self._dir, file_io['output']))
                create_symlink('/dev/fd/4', output)
                kwargs['path_case_fixes'].append(output)
                kwargs['path_case_insensitive_whitelist'].append(output)

        for src, dst in kwargs.get('symlinks', {}).items():
            src = os.path.abspath(os.path.join(self._dir, src))
            create_symlink(dst, src)

        agent = self._file('setbufsize.so')
        shutil.copyfile(setbufsize_path, agent)
        child_env = {
            # Forward LD_LIBRARY_PATH for systems (e.g. Android Termux) that require
            # it to find shared libraries
            'LD_LIBRARY_PATH': os.environ.get('LD_LIBRARY_PATH', ''),
            'LD_PRELOAD': agent,
            'CPTBOX_STDOUT_BUFFER_SIZE': kwargs.get('stdout_buffer_size'),
            'CPTBOX_STDERR_BUFFER_SIZE': kwargs.get('stderr_buffer_size'),
        }
        child_env.update(self.get_env())

        executable = self.get_executable()
        assert executable is not None
        return TracedPopen(
            [utf8bytes(a) for a in self.get_cmdline(**kwargs) + list(args)],
            executable=utf8bytes(executable),
            security=self.get_security(launch_kwargs=kwargs),
            address_grace=self.get_address_grace(),
            data_grace=self.data_grace,
            personality=self.personality,
            time=kwargs.get('time', 0),
            memory=kwargs.get('memory', 0),
            wall_time=kwargs.get('wall_time'),
            stdin=stdin or kwargs.get('stdin'),
            stdout=stdout or kwargs.get('stdout'),
            stderr=kwargs.get('stderr'),
            env=child_env,
            cwd=utf8bytes(self._dir),
            nproc=self.get_nproc(),
            fsize=self.fsize,
            cpu_affinity=env.submission_cpu_affinity,
        )

    @classmethod
    def get_command(cls) -> Optional[str]:
        return cls.runtime_dict.get(cls.command)

    @classmethod
    def initialize(cls) -> bool:
        command = cls.get_command()
        if command is None:
            return False
        if not os.path.isfile(command):
            return False
        return skip_self_test or cls.run_self_test()

    @classmethod
    def run_self_test(cls, output: bool = True, error_callback: Optional[Callable[[Any], Any]] = None) -> bool:
        if not cls.test_program:
            return True

        if output:
            print_ansi(f'Self-testing #ansi[{cls.get_executor_name()}](|underline):'.ljust(39), end=' ')
        try:
            executor = cls(cls.test_name, utf8bytes(cls.test_program))
            proc = executor.launch(
                time=cls.test_time, memory=cls.test_memory, stdin=subprocess.PIPE, stdout=subprocess.PIPE
            )

            test_message = b'echo: Hello, World!'
            stdout, stderr = proc.communicate(test_message + b'\n')

            if proc.is_tle:
                print_ansi('#ansi[Time Limit Exceeded](red|bold)')
                return False
            if proc.is_mle:
                print_ansi('#ansi[Memory Limit Exceeded](red|bold)')
                return False

            res = stdout.strip() == test_message and not stderr
            if output:
                # Cache the versions now, so that the handshake packet doesn't take ages to generate
                cls.get_runtime_versions()
                usage = f'[{proc.execution_time:.3f}s, {proc.max_memory} KB]'
                print_ansi(f'{["#ansi[Failed](red|bold) ", "#ansi[Success](green|bold)"][res]} {usage:<19}', end=' ')
                print_ansi(
                    ', '.join(
                        [
                            f'#ansi[{runtime}](cyan|bold) {".".join(map(str, version))}'
                            for runtime, version in cls.get_runtime_versions()
                        ]
                    )
                )
            if stdout.strip() != test_message and error_callback:
                error_callback('Got unexpected stdout output:\n' + utf8text(stdout))
            if stderr:
                if error_callback:
                    error_callback('Got unexpected stderr output:\n' + utf8text(stderr))
                else:
                    print(stderr, file=sys.stderr)
            if proc.protection_fault:
                print_protection_fault(proc.protection_fault)
            return res
        except Exception:
            if output:
                print_ansi('#ansi[Failed](red|bold)')
                traceback.print_exc()
            if error_callback:
                error_callback(traceback.format_exc())
            return False

    @classmethod
    def get_versionable_commands(cls) -> List[Tuple[str, str]]:
        command = cls.get_command()
        assert cls.command is not None
        assert command is not None
        return [(cls.command, command)]

    @classmethod
    def get_runtime_versions(cls) -> List[Tuple[str, Tuple[int, ...]]]:
        key = cls.get_executor_name()
        if key in version_cache:
            return version_cache[key]

        versions: List[Tuple[str, Tuple[int, ...]]] = []
        for runtime, path in cls.get_versionable_commands():
            flags = cls.get_version_flags(runtime)

            version = None
            for flag in flags:
                try:
                    command = [path]
                    if isinstance(flag, (tuple, list)):
                        command.extend(flag)
                    else:
                        command.append(flag)
                    output = utf8text(subprocess.check_output(command, stderr=subprocess.STDOUT))
                except subprocess.CalledProcessError:
                    pass
                else:
                    version = cls.parse_version(runtime, output)
                    if version:
                        break
            versions.append((runtime, version or ()))

        version_cache[key] = versions
        return version_cache[key]

    @classmethod
    def parse_version(cls, command: str, output: str) -> Optional[Tuple[int, ...]]:
        match = cls.version_regex.match(output)
        if match:
            return tuple(map(int, match.group(1).split('.')))
        return None

    @classmethod
    def get_version_flags(cls, command: str) -> List[str]:
        return ['--version']

    @classmethod
    def find_command_from_list(cls, files: List[str]) -> Optional[str]:
        for file in files:
            if os.path.isabs(file):
                if os.path.exists(file):
                    return file
            else:
                path = shutil.which(file)
                if path is not None:
                    return os.path.abspath(path)
        return None

    @classmethod
    def autoconfig_find_first(
        cls, mapping: Optional[Dict[str, List[str]]]
    ) -> Tuple[Optional[Dict[str, Any]], bool, str, str]:
        if mapping is None:
            return {}, False, 'Unimplemented', ''
        result = {}

        for key, files in mapping.items():
            file = cls.find_command_from_list(files)
            if file is None:
                return None, False, f'Failed to find "{key}"', ''
            result[key] = file
        return cls.autoconfig_run_test(result)

    @classmethod
    def autoconfig_run_test(cls, result: Dict[str, Any]) -> Tuple[Dict[str, str], bool, str, str]:
        executor: Any = type('Executor', (cls,), {'runtime_dict': result})
        executor.__module__ = cls.__module__
        errors: List[str] = []
        success = executor.run_self_test(output=False, error_callback=errors.append)
        if success:
            message = ''
            if len(result) == 1:
                message = f'Using {list(result.values())[0]}'
        else:
            message = 'Failed self-test'
        return result, success, message, '\n'.join(errors)

    @classmethod
    def get_find_first_mapping(cls) -> Optional[Dict[str, List[str]]]:
        if cls.command is None:
            return None
        return {cls.command: cls.command_paths or [cls.command]}

    @classmethod
    def autoconfig(cls) -> Tuple[Optional[Dict[str, Any]], bool, str, str]:
        return cls.autoconfig_find_first(cls.get_find_first_mapping())<|MERGE_RESOLUTION|>--- conflicted
+++ resolved
@@ -218,7 +218,6 @@
             sec[getattr(syscalls, f'sys_{name}')] = handler
         return sec
 
-<<<<<<< HEAD
     def get_security(self, launch_kwargs={}) -> IsolateTracer:
         sec = IsolateTracer(
             read_fs=self.get_fs(),
@@ -226,12 +225,7 @@
             path_case_fixes=launch_kwargs.get('path_case_fixes', []),
             path_case_insensitive_whitelist=launch_kwargs.get('path_case_insensitive_whitelist', []),
         )
-        return self._add_syscalls(sec)
-=======
-    def get_security(self, launch_kwargs=None) -> IsolateTracer:
-        sec = IsolateTracer(read_fs=self.get_fs(), write_fs=self.get_write_fs())
         return self._add_syscalls(sec, self.get_allowed_syscalls())
->>>>>>> f0042c36
 
     def get_fs(self) -> List[FilesystemAccessRule]:
         assert self._dir is not None
