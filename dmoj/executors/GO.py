--- conflicted
+++ resolved
@@ -20,13 +20,8 @@
     data_grace = 98304  # Go uses data segment for heap arena map
     address_grace = 786432
     command = 'go'
-<<<<<<< HEAD
     syscalls = ['mincore', 'mlock', 'setrlimit']
-    compiler_syscalls = ['setrlimit', 'copy_file_range']
-=======
-    syscalls = ['mincore', 'pselect6', 'mlock', 'setrlimit']
     compiler_syscalls = ['copy_file_range', 'setrlimit']
->>>>>>> d81a1e57
     fs = [
         # Go will start without THP information, but has some tuning for when
         # it is available -- so let's allow it to tell.
