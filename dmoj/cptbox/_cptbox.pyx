# cython: language_level=3
from cpython.exc cimport PyErr_NoMemory, PyErr_SetFromErrno
from cpython.bytes cimport PyBytes_AsString, PyBytes_AsStringAndSize, PyBytes_FromStringAndSize
from libc.stdio cimport FILE, fopen, fclose, fgets, sprintf
from libc.stdlib cimport malloc, free, strtoul
from libc.string cimport strncmp, strlen
from libc.signal cimport SIGTRAP, SIGXCPU
from libcpp cimport bool
from posix.resource cimport rusage
from posix.types cimport pid_t

__all__ = ['Process', 'Debugger', 'bsd_get_proc_cwd', 'bsd_get_proc_fdno', 'MAX_SYSCALL_NUMBER',
           'AT_FDCWD', 'ALL_ABIS', 'SUPPORTED_ABIS', 'NATIVE_ABI',
           'PTBOX_ABI_X86', 'PTBOX_ABI_X64', 'PTBOX_ABI_X32', 'PTBOX_ABI_ARM', 'PTBOX_ABI_ARM64',
           'PTBOX_ABI_FREEBSD_X64', 'PTBOX_ABI_INVALID', 'PTBOX_ABI_COUNT',
           'PTBOX_SPAWN_FAIL_NO_NEW_PRIVS', 'PTBOX_SPAWN_FAIL_SECCOMP', 'PTBOX_SPAWN_FAIL_TRACEME',
           'PTBOX_SPAWN_FAIL_EXECVE', 'PTBOX_SPAWN_FAIL_SETAFFINITY']


cdef extern from 'ptbox.h' nogil:
    # Cross-platform extern
    long ptrace_traceme()

    ctypedef int (*pt_handler_callback)(void *context, int syscall)
    ctypedef void (*pt_syscall_return_callback)(void *context, pid_t pid, int syscall)
    ctypedef int (*pt_fork_handler)(void *context)
    ctypedef int (*pt_event_callback)(void *context, int event, unsigned long param)

    cdef cppclass pt_debugger:
        int syscall()
        int syscall(int)
        long result()
        void result(long)
        long error()
        void error(long)
        long arg0()
        long arg1()
        long arg2()
        long arg3()
        long arg4()
        long arg5()
        void arg0(long)
        void arg1(long)
        void arg2(long)
        void arg3(long)
        void arg4(long)
        void arg5(long)
        char *readstr(unsigned long, size_t)
        void freestr(char*)
        bool readbytes(unsigned long, char *, size_t)
        bool writestr(unsigned long, const char *str, size_t)
        pid_t getpid()
        pid_t gettid()
        int getpid_syscall()
        int abi()
        void on_return(pt_syscall_return_callback callback, void *context)

    cdef cppclass pt_process:
        pt_process(pt_debugger *) except +
        void set_callback(pt_handler_callback callback, void* context)
        void set_event_proc(pt_event_callback, void *context)
        int set_handler(int abi, int syscall, int handler)
        bint trace_syscalls()
        void trace_syscalls(bint value)
        int spawn(pt_fork_handler, void *context)
        int monitor()
        int getpid()
        double execution_time()
        double wall_clock_time()
        const rusage *getrusage()
        bint was_initialized()

    cdef bint PTBOX_FREEBSD
    cdef int MAX_SYSCALL

    cdef int PTBOX_EVENT_ATTACH
    cdef int PTBOX_EVENT_EXITING
    cdef int PTBOX_EVENT_EXITED
    cdef int PTBOX_EVENT_SIGNAL
    cdef int PTBOX_EVENT_PROTECTION
    cdef int PTBOX_EVENT_PTRACE_ERROR
    cdef int PTBOX_EVENT_UPDATE_FAIL
    cdef int PTBOX_EVENT_INITIAL_EXEC

    cdef int PTBOX_EXIT_NORMAL
    cdef int PTBOX_EXIT_PROTECTION

    cpdef enum:
        PTBOX_ABI_X86
        PTBOX_ABI_X64
        PTBOX_ABI_X32
        PTBOX_ABI_ARM
        PTBOX_ABI_ARM64
        PTBOX_ABI_FREEBSD_X64
        PTBOX_ABI_COUNT
        PTBOX_ABI_INVALID

    cdef int native_abi "pt_debugger::native_abi"
    cdef bool debugger_supports_abi "pt_debugger::supports_abi" (int)

ALL_ABIS = [PTBOX_ABI_X86, PTBOX_ABI_X64, PTBOX_ABI_X32, PTBOX_ABI_ARM, PTBOX_ABI_ARM64, PTBOX_ABI_FREEBSD_X64]
assert len(ALL_ABIS) == PTBOX_ABI_COUNT
SUPPORTED_ABIS = list(filter(debugger_supports_abi, ALL_ABIS))
NATIVE_ABI = native_abi

cdef extern from 'helper.h' nogil:
    cdef struct child_config:
        unsigned long memory # affects only sbrk heap
        unsigned long address_space # affects sbrk and mmap but not all address space is used memory
        unsigned int cpu_time # ask linus how this counts the CPU time because it SIGKILLs way before the real time limit
        unsigned long personality # so we can do things like disable ASLR without toasting security on entire system
        int nproc
        int fsize
        char *file
        char *dir
        char **argv
        char **envp
        int stdin_
        int stdout_
        int stderr_
        int fd_3_
        int fd_4_
        int abi_for_seccomp
        int *seccomp_handlers
        unsigned long cpu_affinity_mask

    void cptbox_closefrom(int lowfd)
    int cptbox_child_run(child_config *)
    char *_bsd_get_proc_cwd "bsd_get_proc_cwd"(pid_t pid)
    char *_bsd_get_proc_fdno "bsd_get_proc_fdno"(pid_t pid, int fdno)

    cpdef enum:
        PTBOX_SPAWN_FAIL_NO_NEW_PRIVS
        PTBOX_SPAWN_FAIL_SECCOMP
        PTBOX_SPAWN_FAIL_TRACEME
        PTBOX_SPAWN_FAIL_EXECVE
        PTBOX_SPAWN_FAIL_SETAFFINITY

    int _memory_fd_create "memory_fd_create"()
    int _memory_fd_seal "memory_fd_seal"(int fd)


cdef extern from 'fcntl.h' nogil:
    cpdef enum:
        AT_FDCWD

cdef extern from "errno.h":
    int errno

MAX_SYSCALL_NUMBER = MAX_SYSCALL

cdef int pt_child(void *context) nogil:
    cdef child_config *config = <child_config*> context
    return cptbox_child_run(config)

cdef int pt_syscall_handler(void *context, int syscall) nogil:
    return (<Process>context)._syscall_handler(syscall)

cdef void pt_syscall_return_handler(void *context, pid_t pid, int syscall) with gil:
    (<Debugger>context)._on_return(pid, syscall)

cdef int pt_event_handler(void *context, int event, unsigned long param) nogil:
    return (<Process>context)._event_handler(event, param)

cdef char **alloc_byte_array(list list) except NULL:
    cdef size_t length = len(list)
    cdef char **array = <char**>malloc((length + 1) * sizeof(char*))
    if not array:
        PyErr_NoMemory()
    for i in range(length):
        array[i] = list[i]
    array[length] = NULL
    return array

cdef unsigned long get_memory(pid_t pid) nogil:
    cdef unsigned long memory = 0
    cdef char path[128]
    cdef char line[128]
    cdef char *start
    cdef FILE* file
    cdef int length

    sprintf(path, '/proc/%d/status', pid)
    file = fopen(path, 'r')
    if file == NULL:
        return 0
    while True:
        if fgets(line, 128, file) == NULL:
            break
        if strncmp(line, "VmHWM:", 6) == 0:
            start = line
            length = strlen(line)
            line[length-3] = b'\0'
            while not 48 <= start[0] <= 57:
                start += 1
            memory = strtoul(start, NULL, 0)
            break
    fclose(file)
    return memory

def bsd_get_proc_cwd(pid_t pid):
    cdef char *buf = _bsd_get_proc_cwd(pid)
    if not buf:
        PyErr_SetFromErrno(OSError)
    res = <object>buf
    free(buf)
    return res

def bsd_get_proc_fdno(pid_t pid, int fd):
    cdef char *buf = _bsd_get_proc_fdno(pid, fd)
    if not buf:
        PyErr_SetFromErrno(OSError)
    res = <object>buf
    free(buf)
    return res

def memory_fd_create():
    cdef int fd = _memory_fd_create()
    if fd < 0:
        PyErr_SetFromErrno(OSError)
    return fd

def memory_fd_seal(int fd):
    cdef int result = _memory_fd_seal(fd)
    if result == -1:
        PyErr_SetFromErrno(OSError)

cdef class Process


cdef class Debugger:
    cdef pt_debugger *thisptr
    cdef Process process
    cdef object on_return_callback

    def __cinit__(self, Process process):
        self.thisptr = new pt_debugger()
        self.process = process
        self.on_return_callback = {}

    def __dealloc__(self):
        del self.thisptr

    @property
    def noop_syscall_id(self):
        raise NotImplementedError()

    @property
    def syscall(self):
        return self.thisptr.syscall()

    @syscall.setter
    def syscall(self, int value):
        if PTBOX_FREEBSD and value == -1:
            value = self.noop_syscall_id
        global errno
        errno = self.thisptr.syscall(value)
        if errno:
            PyErr_SetFromErrno(OSError)

    @property
    def result(self):
        return self.thisptr.result()

    @result.setter
    def result(self, value):
        self.thisptr.result(<long>value)

    @property
    def uresult(self):
        return <unsigned long>self.thisptr.result()

    @uresult.setter
    def uresult(self, value):
        self.thisptr.result(<long><unsigned long>value)

    @property
    def errno(self):
        return <long>self.thisptr.error()

    @errno.setter
    def errno(self, value):
        self.thisptr.error(<long>value)

    @property
    def arg0(self):
        return self.thisptr.arg0()

    @arg0.setter
    def arg0(self, value):
        self.thisptr.arg0(<long>value)

    @property
    def arg1(self):
        return self.thisptr.arg1()

    @arg1.setter
    def arg1(self, value):
        self.thisptr.arg1(<long>value)

    @property
    def arg2(self):
        return self.thisptr.arg2()

    @arg2.setter
    def arg2(self, value):
        self.thisptr.arg2(<long>value)

    @property
    def arg3(self):
        return self.thisptr.arg3()

    @arg3.setter
    def arg3(self, value):
        self.thisptr.arg3(<long>value)

    @property
    def arg4(self):
        return self.thisptr.arg4()

    @arg4.setter
    def arg4(self, value):
        self.thisptr.arg4(<long>value)

    @property
    def arg5(self):
        return self.thisptr.arg5()

    @arg5.setter
    def arg5(self, value):
        self.thisptr.arg5(<long>value)

    @property
    def uarg0(self):
        return <unsigned long>self.thisptr.arg0()

    @uarg0.setter
    def uarg0(self, value):
        self.thisptr.arg0(<long><unsigned long>value)

    @property
    def uarg1(self):
        return <unsigned long>self.thisptr.arg1()

    @uarg1.setter
    def uarg1(self, value):
        self.thisptr.arg1(<long><unsigned long>value)

    @property
    def uarg2(self):
        return <unsigned long>self.thisptr.arg2()

    @uarg2.setter
    def uarg2(self, value):
        self.thisptr.arg2(<long><unsigned long>value)

    @property
    def uarg3(self):
        return <unsigned long>self.thisptr.arg3()

    @uarg3.setter
    def uarg3(self, value):
        self.thisptr.arg3(<long><unsigned long>value)

    @property
    def uarg4(self):
        return <unsigned long>self.thisptr.arg4()

    @uarg4.setter
    def uarg4(self, value):
        self.thisptr.arg4(<long><unsigned long>value)

    @property
    def uarg5(self):
        return <unsigned long>self.thisptr.arg5()

    @uarg5.setter
    def uarg5(self, value):
        self.thisptr.arg5(<long><unsigned long>value)

    def readstr(self, unsigned long address, size_t max_size=4096):
        cdef char* str = self.thisptr.readstr(address, max_size)
        pystr = <object>str if str != NULL else None
        self.thisptr.freestr(str)
        return pystr

    def readbytes(self, unsigned long address, size_t size):
        buffer = PyBytes_FromStringAndSize(NULL, size)
        if not self.thisptr.readbytes(address, PyBytes_AsString(buffer), size):
            PyErr_SetFromErrno(OSError)
        return buffer

    def writestr(self, unsigned long address, pystr):
        cdef Py_ssize_t size
        cdef char* str
        PyBytes_AsStringAndSize(pystr.encode('utf-8'), &str, &size)
        if not self.thisptr.writestr(address, str, size + 1):
            PyErr_SetFromErrno(OSError)

    @property
    def tid(self):
        return self.thisptr.gettid()

    @property
    def pid(self):
        return self.thisptr.getpid()

    @property
    def abi(self):
        return self.thisptr.abi()

    def on_return(self, callback):
        self.on_return_callback[self.tid] = callback
        self.thisptr.on_return(pt_syscall_return_handler, <void*>self)

    cdef _on_return(self, pid_t pid, int syscall) with gil:
        self.on_return_callback[pid]()
        del self.on_return_callback[pid]


cdef class Process:
    cdef pt_process *process
    cdef public Debugger debugger
    cdef readonly bint _exited
    cdef readonly int _exitcode
<<<<<<< HEAD
    cdef unsigned int _signal
    cdef public int _child_stdin, _child_stdout, _child_stderr, _child_fd_3, _child_fd_4
=======
    cdef public int _child_stdin, _child_stdout, _child_stderr
>>>>>>> d4cbfd24
    cdef public unsigned long _child_memory, _child_address, _child_personality
    cdef public unsigned int _cpu_time
    cdef public int _nproc, _fsize
    cdef public unsigned long _cpu_affinity_mask
    cdef unsigned long _max_memory
    cdef unsigned long _init_nvcsw, _init_nivcsw

    cpdef Debugger create_debugger(self):
        return Debugger(self)

    def __cinit__(self, *args, **kwargs):
        self._child_memory = self._child_address = 0
        self._child_stdin = self._child_stdout = self._child_stderr = self._child_fd_3 = self._child_fd_4 = -1
        self._cpu_time = 0
        self._fsize = -1
        self._nproc = -1
        self._cpu_affinity_mask = 0
        self._init_nvcsw = self._init_nivcsw = 0

        self.debugger = self.create_debugger()
        self.process = new pt_process(self.debugger.thisptr)
        self.process.set_callback(pt_syscall_handler, <void*>self)
        self.process.set_event_proc(pt_event_handler, <void*>self)

    def __dealloc__(self):
        del self.process

    def _callback(self, syscall):
        return False

    cdef int _syscall_handler(self, int syscall) with gil:
        return self._callback(syscall)

    cdef int _event_handler(self, int event, unsigned long param) nogil:
        cdef const rusage *usage

        if not PTBOX_FREEBSD and (event == PTBOX_EVENT_EXITING or event == PTBOX_EVENT_SIGNAL):
            self._max_memory = get_memory(self.process.getpid()) or self._max_memory
        if event == PTBOX_EVENT_PROTECTION:
            with gil:
                self._protection_fault(<long>param, is_update=False)
        if event == PTBOX_EVENT_UPDATE_FAIL:
            with gil:
                self._protection_fault(<long>param, is_update=True)
        if event == PTBOX_EVENT_PTRACE_ERROR:
            with gil:
                self._ptrace_error(param)
        if event == PTBOX_EVENT_SIGNAL:
            if param == SIGXCPU:
                with gil:
                    self._cpu_time_exceeded()
        if event == PTBOX_EVENT_INITIAL_EXEC:
            usage = self.process.getrusage()
            self._init_nvcsw = usage.ru_nvcsw
            self._init_nivcsw = usage.ru_nivcsw
        return 0

    cpdef _handler(self, abi, syscall, handler):
        self.process.set_handler(abi, syscall, handler)

    cpdef _protection_fault(self, syscall, is_update):
        pass

    cpdef _ptrace_error(self, errno):
        pass

    cpdef _cpu_time_exceeded(self):
        pass

    cpdef _get_seccomp_handlers(self):
        return [-1] * MAX_SYSCALL

    cpdef _spawn(self, file, args, env=(), chdir=''):
        cdef child_config config
        config.argv = NULL
        config.envp = NULL
        config.seccomp_handlers = NULL

        try:
            config.address_space = self._child_address
            config.memory = self._child_memory
            config.cpu_time = self._cpu_time
            config.nproc = self._nproc
            config.fsize = self._fsize
            config.personality = self._child_personality
            config.cpu_affinity_mask = self._cpu_affinity_mask
            config.file = file
            config.dir = chdir
            config.stdin_ = self._child_stdin
            config.stdout_ = self._child_stdout
            config.stderr_ = self._child_stderr
            config.fd_3_ = self._child_fd_3
            config.fd_4_ = self._child_fd_4
            config.argv = alloc_byte_array(args)
            config.envp = alloc_byte_array(env)

            if not PTBOX_FREEBSD:
                handlers = self._get_seccomp_handlers()
                assert len(handlers) == MAX_SYSCALL

                config.seccomp_handlers = <int*>malloc(sizeof(int) * MAX_SYSCALL)
                if not config.seccomp_handlers:
                    PyErr_NoMemory()

                for i in range(MAX_SYSCALL):
                    config.seccomp_handlers[i] = handlers[i]

            if self.process.spawn(pt_child, &config):
                raise RuntimeError('failed to spawn child')
        finally:
            free(config.argv)
            free(config.envp)
            free(config.seccomp_handlers)

    cpdef _monitor(self):
        cdef int exitcode
        with nogil:
            exitcode = self.process.monitor()
        self._exitcode = exitcode
        self._exited = True
        return self._exitcode

    @property
    def was_initialized(self):
        return self.process.was_initialized()

    @property
    def _trace_syscalls(self):
        return self.process.trace_syscalls()

    @_trace_syscalls.setter
    def _trace_syscalls(self, bint value):
        self.process.trace_syscalls(value)

    @property
    def pid(self):
        return self.process.getpid()

    @property
    def execution_time(self):
        return self.process.execution_time()

    @property
    def wall_clock_time(self):
        return self.process.wall_clock_time()

    @property
    def cpu_time(self):
        cdef const rusage *usage = self.process.getrusage()
        return usage.ru_utime.tv_sec + usage.ru_utime.tv_usec / 1000000.

    @property
    def max_memory(self):
        if PTBOX_FREEBSD:
            return self.process.getrusage().ru_maxrss
        if self._exited:
            return self._max_memory or self.process.getrusage().ru_maxrss
        cdef unsigned long memory = get_memory(self.process.getpid())
        if memory > 0:
            self._max_memory = memory
        return self._max_memory or self.process.getrusage().ru_maxrss

    @property
    def context_switches(self):
        cdef const rusage *usage = self.process.getrusage()
        return (usage.ru_nvcsw - self._init_nvcsw, usage.ru_nivcsw - self._init_nivcsw)

    @property
    def signal(self):
        if not self._exited:
            return None

        if not self.process.was_initialized():
            return None

        if self._exitcode >= 0:
            return None

        return -self._exitcode

    @property
    def returncode(self):
        if not self._exited:
            return None
        return self._exitcode<|MERGE_RESOLUTION|>--- conflicted
+++ resolved
@@ -423,12 +423,7 @@
     cdef public Debugger debugger
     cdef readonly bint _exited
     cdef readonly int _exitcode
-<<<<<<< HEAD
-    cdef unsigned int _signal
     cdef public int _child_stdin, _child_stdout, _child_stderr, _child_fd_3, _child_fd_4
-=======
-    cdef public int _child_stdin, _child_stdout, _child_stderr
->>>>>>> d4cbfd24
     cdef public unsigned long _child_memory, _child_address, _child_personality
     cdef public unsigned int _cpu_time
     cdef public int _nproc, _fsize
