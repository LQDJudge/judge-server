import logging
import os
import sys
from enum import Enum
from typing import Any, Callable, List, Mapping, Sequence

from dmoj.cptbox._cptbox import AT_FDCWD, Debugger, bsd_get_proc_cwd, bsd_get_proc_fdno
from dmoj.cptbox.filesystem_policies import FilesystemAccessRule, FilesystemPolicy
from dmoj.cptbox.handlers import (
    ACCESS_EACCES,
    ACCESS_EFAULT,
    ACCESS_ENAMETOOLONG,
    ACCESS_ENOENT,
    ACCESS_EPERM,
    ALLOW,
    ErrnoHandlerCallback,
)
from dmoj.cptbox.syscalls import *
from dmoj.cptbox.syscalls import by_id
from dmoj.cptbox.tracer import HandlerCallback, MaxLengthExceeded
from dmoj.utils.unicode import utf8text

log = logging.getLogger('dmoj.security')
open_write_flags = [os.O_WRONLY, os.O_RDWR, os.O_TRUNC, os.O_CREAT, os.O_EXCL]

try:
    open_write_flags.append(os.O_TMPFILE)
except AttributeError:
    # This may not exist on FreeBSD, so we ignore.
    pass


class FilesystemSyscallKind(Enum):
    READ = 1
    WRITE = 2


AccessChecker = Callable[[Debugger], None]

FSJailGetter = Callable[[Debugger], FilesystemPolicy]
DirFDGetter = Callable[[Debugger], int]


class IsolateTracer(dict):
    def __init__(
        self,
        *,
        read_fs: List[FilesystemAccessRule],
        write_fs: List[FilesystemAccessRule],
        path_case_fixes=None,
        path_whitelist=None,
    ):
        super().__init__()
        self.read_fs_jail = self._compile_fs_jail(read_fs)
        self.write_fs_jail = self._compile_fs_jail(write_fs)

        self._path_case_fixes = path_case_fixes or []
        self._path_whitelist = path_whitelist or []

        if sys.platform.startswith('freebsd'):
            self._getcwd_pid = lambda pid: utf8text(bsd_get_proc_cwd(pid))
            self._getfd_pid = lambda pid, fd: utf8text(bsd_get_proc_fdno(pid, fd))
        else:
            self._getcwd_pid = lambda pid: os.readlink('/proc/%d/cwd' % pid)
            self._getfd_pid = lambda pid, fd: os.readlink('/proc/%d/fd/%d' % (pid, fd))

        self.update(
            {
                # Deny with report
                sys_openat: self.handle_openat(dir_reg=0, file_reg=1, flag_reg=2),
                sys_open: self.handle_open(file_reg=0, flag_reg=1),
                sys_faccessat: self.handle_file_access_at(FilesystemSyscallKind.READ, dir_reg=0, file_reg=1),
                sys_faccessat2: self.handle_file_access_at(FilesystemSyscallKind.READ, dir_reg=0, file_reg=1),
                sys_access: self.handle_file_access(FilesystemSyscallKind.READ, file_reg=0),
                sys_readlink: self.handle_file_access(FilesystemSyscallKind.READ, file_reg=0),
                sys_readlinkat: self.handle_file_access_at(FilesystemSyscallKind.READ, dir_reg=0, file_reg=1),
                sys_chdir: self.handle_file_access(FilesystemSyscallKind.READ, file_reg=0),
                sys_stat: self.handle_file_access(FilesystemSyscallKind.READ, file_reg=0),
                sys_stat64: self.handle_file_access(FilesystemSyscallKind.READ, file_reg=0),
                sys_lstat: self.handle_file_access(FilesystemSyscallKind.READ, file_reg=0),
                sys_lstat64: self.handle_file_access(FilesystemSyscallKind.READ, file_reg=0),
                sys_fstatat: self.handle_fstat(dir_reg=0, file_reg=1),
                sys_statx: self.handle_fstat(dir_reg=0, file_reg=1),
                sys_tkill: self.handle_kill,
                sys_tgkill: self.handle_kill,
                sys_kill: self.handle_kill,
                sys_prctl: self.handle_prctl,
                sys_read: ALLOW,
                sys_pread64: ALLOW,
                sys_write: ALLOW,
                sys_writev: ALLOW,
                sys_statfs: ALLOW,
                sys_statfs64: ALLOW,
                sys_getpgrp: ALLOW,
                sys_restart_syscall: ALLOW,
                sys_select: ALLOW,
                sys_pselect6: ALLOW,
                sys_pselect6_time64: ALLOW,
                sys_newselect: ALLOW,
                sys_modify_ldt: ALLOW,
                sys_epoll_create: ALLOW,
                sys_epoll_create1: ALLOW,
                sys_epoll_ctl: ALLOW,
                sys_epoll_wait: ALLOW,
                sys_epoll_pwait: ALLOW,
                sys_poll: ALLOW,
                sys_ppoll: ALLOW,
                sys_getgroups32: ALLOW,
                sys_sched_getaffinity: ALLOW,
                sys_sched_getparam: ALLOW,
                sys_sched_getscheduler: ALLOW,
                sys_sched_get_priority_min: ALLOW,
                sys_sched_get_priority_max: ALLOW,
                sys_sched_setscheduler: ALLOW,
                sys_timerfd_create: ALLOW,
                sys_timer_create: ALLOW,
                sys_timer_settime: ALLOW,
                sys_timer_delete: ALLOW,
                sys_sigprocmask: ALLOW,
                sys_rt_sigreturn: ALLOW,
                sys_sigreturn: ALLOW,
                sys_nanosleep: ALLOW,
                sys_sysinfo: ALLOW,
                sys_getrandom: ALLOW,
                sys_socket: ACCESS_EACCES,
                sys_socketcall: ACCESS_EACCES,
                sys_close: ALLOW,
                sys_dup: ALLOW,
                sys_dup2: ALLOW,
                sys_dup3: ALLOW,
                sys_fstat: ALLOW,
                sys_mmap: ALLOW,
                sys_mremap: ALLOW,
                sys_mprotect: ALLOW,
                sys_madvise: ALLOW,
                sys_munmap: ALLOW,
                sys_brk: ALLOW,
                sys_fcntl: ALLOW,
                sys_arch_prctl: ALLOW,
                sys_set_tid_address: ALLOW,
                sys_set_robust_list: ALLOW,
                sys_futex: ALLOW,
                sys_rt_sigaction: ALLOW,
                sys_rt_sigprocmask: ALLOW,
                sys_getrlimit: ALLOW,
                sys_ioctl: ALLOW,
                sys_getcwd: ALLOW,
                sys_geteuid: ALLOW,
                sys_getuid: ALLOW,
                sys_getegid: ALLOW,
                sys_getgid: ALLOW,
                sys_setfsgid: ACCESS_EPERM,
                sys_setfsuid: ACCESS_EPERM,
                sys_getdents: ALLOW,
                sys_lseek: ALLOW,
                sys_getrusage: ALLOW,
                sys_sigaltstack: ALLOW,
                sys_pipe: ALLOW,
                sys_pipe2: ALLOW,
                sys_clock_gettime: ALLOW,
                sys_clock_gettime64: ALLOW,
                sys_clock_getres: ALLOW,
                sys_gettimeofday: ALLOW,
                sys_getpid: ALLOW,
                sys_getppid: ALLOW,
                sys_sched_yield: ALLOW,
                sys_clone: ALLOW,
                sys_clone3: ALLOW,
                sys_exit: ALLOW,
                sys_exit_group: ALLOW,
                sys_gettid: ALLOW,
                # x86 specific
                sys_mmap2: ALLOW,
                sys_fstat64: ALLOW,
                sys_set_thread_area: ALLOW,
                sys_ugetrlimit: ALLOW,
                sys_uname: ALLOW,
                sys_getuid32: ALLOW,
                sys_geteuid32: ALLOW,
                sys_getgid32: ALLOW,
                sys_getegid32: ALLOW,
                sys_llseek: ALLOW,
                sys_fcntl64: ALLOW,
                sys_time: ALLOW,
                sys_prlimit64: self.handle_prlimit,
                sys_getdents64: ALLOW,
                sys_rseq: ALLOW,
            }
        )

        # FreeBSD-specific syscalls
        if 'freebsd' in sys.platform:
            self.update(
                {
                    sys_mkdir: ACCESS_EPERM,
                    sys_break: ALLOW,
                    sys_sysarch: ALLOW,
                    sys_sysctl: ALLOW,  # TODO: More strict?
                    sys_sysctlbyname: ALLOW,  # TODO: More strict?
                    sys_issetugid: ALLOW,
                    sys_rtprio_thread: ALLOW,  # EPERMs when invalid anyway
                    sys_umtx_op: ALLOW,  # http://fxr.watson.org/fxr/source/kern/kern_umtx.c?v=FREEBSD60#L720
                    sys_getcontext: ALLOW,
                    sys_setcontext: ALLOW,
                    sys_pread: ALLOW,
                    sys_fsync: ALLOW,
                    sys_shm_open: self.handle_open(file_reg=0, flag_reg=1),
                    sys_shm_open2: self.handle_open(file_reg=0, flag_reg=1),
                    sys_cpuset_getaffinity: ALLOW,
                    sys_thr_new: ALLOW,
                    sys_thr_exit: ALLOW,
                    sys_thr_kill: ALLOW,
                    sys_thr_self: ALLOW,
                    sys_sigsuspend: ALLOW,
                    sys_clock_getcpuclockid2: ALLOW,
                    sys_fstatfs: ALLOW,
                    sys_getdirentries: ALLOW,  # TODO: maybe check path?
                    sys_getdtablesize: ALLOW,
                    sys_kqueue: ALLOW,
                    sys_kevent: ALLOW,
                    sys_ktimer_create: ALLOW,
                    sys_ktimer_settime: ALLOW,
                    sys_ktimer_delete: ALLOW,
                    sys_cap_getmode: ALLOW,
                    sys_minherit: ALLOW,
                    sys_thr_set_name: ALLOW,
                    sys_sigfastblock: ALLOW,
                    sys_realpathat: self.handle_file_access_at(FilesystemSyscallKind.READ, dir_reg=0, file_reg=1),
                }
            )

    def _compile_fs_jail(self, fs: Sequence[FilesystemAccessRule]) -> FilesystemPolicy:
        return FilesystemPolicy(fs)

    def _dirfd_getter_from_reg(self, reg: int) -> DirFDGetter:
        def getter(debugger: Debugger) -> int:
            return getattr(debugger, 'uarg%d' % reg)

        return getter

    def _dirfd_getter_cwd(self, debugger: Debugger) -> int:
        return AT_FDCWD

    @staticmethod
    def write_path(debugger: Debugger, ptr: int, file: str):
        try:
            debugger.writestr(ptr, file)
        except OSError:
            raise DeniedSyscall(ACCESS_EFAULT, 'Cannot write path')

    def _fs_jail_getter_from_open_flags_reg(self, reg: int) -> FSJailGetter:
        def getter(debugger: Debugger) -> FilesystemPolicy:
            open_flags = getattr(debugger, 'uarg%d' % reg)
            for flag in open_write_flags:
                # Strict equality is necessary here, since e.g. O_TMPFILE has multiple bits set,
                # and O_DIRECTORY & O_TMPFILE > 0.
                if open_flags & flag == flag:
                    return self.write_fs_jail

            return self.read_fs_jail

        return getter

    def _fs_jail_getter_from_kind(self, kind: FilesystemSyscallKind) -> FSJailGetter:
        def getter(debugger: Debugger) -> FilesystemPolicy:
            return {
                FilesystemSyscallKind.READ: self.read_fs_jail,
                FilesystemSyscallKind.WRITE: self.write_fs_jail,
            }[kind]

        return getter

    def handle_file_access(self, kind: FilesystemSyscallKind, *, file_reg: int) -> AccessChecker:
        return self.access_check(self._fs_jail_getter_from_kind(kind), self._dirfd_getter_cwd, file_reg=file_reg)

    def handle_file_access_at(self, kind: FilesystemSyscallKind, *, dir_reg: int, file_reg: int) -> AccessChecker:
        return self.access_check(
            self._fs_jail_getter_from_kind(kind), self._dirfd_getter_from_reg(dir_reg), file_reg=file_reg
        )

    def handle_open(self, *, file_reg: int, flag_reg: int) -> AccessChecker:
        return self.access_check(
            self._fs_jail_getter_from_open_flags_reg(flag_reg), self._dirfd_getter_cwd, file_reg=file_reg
        )

    def handle_openat(self, *, dir_reg: int, file_reg: int, flag_reg: int) -> AccessChecker:
        return self.access_check(
            self._fs_jail_getter_from_open_flags_reg(flag_reg),
            self._dirfd_getter_from_reg(dir_reg),
            file_reg=file_reg,
        )

    def handle_fstat(self, *, dir_reg: int, file_reg: int) -> AccessChecker:
        def check(debugger: Debugger) -> None:
            rel_file = self.get_rel_file(debugger, reg=file_reg)

            # FIXME(tbrindus): defined here because FreeBSD 13 does not
            # implement AT_EMPTY_PATH, and 14 is not yet released (but does).
            AT_EMPTY_PATH = 0x1000
            # FIXME(tbrindus): we always follow symlinks, regardless of whether
            # AT_SYMLINK_NOFOLLOW is set. This may result in us denying files
            # we otherwise wouldn't have.
            if rel_file == '' and debugger.uarg3 & AT_EMPTY_PATH:
                # If pathname is an empty string, operate on the file referred to
                # by dirfd (which may have been obtained using the open(2) O_PATH
                # flag). In this case, dirfd can refer to any type of file, not
                # just a directory, and the behavior of fstatat() is similar to
                # that of fstat(). If dirfd is AT_FDCWD, the call operates on the
                # current working directory.
                # We already allowed this one way or another, don't check again.
                return

            dirfd = getattr(debugger, 'uarg%d' % dir_reg)
            full_path = self.get_full_path_unnormalized(debugger, rel_file, dirfd=dirfd)
            full_path = self._fix_path_case(full_path, rel_file, debugger, getattr(debugger, 'uarg%d' % file_reg))
            self._access_check(debugger, full_path, self.read_fs_jail)

        return check

    def access_check(self, fs_jail_getter: FSJailGetter, dirfd_getter: DirFDGetter, *, file_reg: int) -> AccessChecker:
        def check(debugger: Debugger) -> None:
            rel_file = self.get_rel_file(debugger, reg=file_reg)
            dirfd = dirfd_getter(debugger)
            full_path = self.get_full_path_unnormalized(debugger, rel_file, dirfd=dirfd)
            full_path = self._fix_path_case(full_path, rel_file, debugger, getattr(debugger, 'uarg%d' % file_reg))
            fs_jail = fs_jail_getter(debugger)
            self._access_check(debugger, full_path, fs_jail)

        return check

    def get_rel_file(self, debugger: Debugger, *, reg: int) -> str:
        ptr = getattr(debugger, 'uarg%d' % reg)
        try:
            file = debugger.readstr(ptr)
        except MaxLengthExceeded as e:
            raise DeniedSyscall(ACCESS_ENAMETOOLONG, f'Overly long path: {e.args[0]}')
        except UnicodeDecodeError as e:
            raise DeniedSyscall(
                ACCESS_ENOENT, f'Invalid unicode: {e.object!r}'
            )  # !r for mypy, confirm we know it's bytes

        # Either process called open(NULL, ...), or we failed to read the path
        # in cptbox.  Either way this call should not be allowed; if the path
        # was indeed NULL we can end the request before it gets to the kernel
        # without any downside, and if it was *not* NULL and we failed to read
        # it, then we should *definitely* stop the call here.
        if file is None:
            raise DeniedSyscall(ACCESS_EFAULT, 'Unreadable or NULL path')

        return file

    # intentionally non-normalized
    def get_full_path_unnormalized(self, debugger: Debugger, rel_file: str, *, dirfd: int) -> str:
        if rel_file.startswith('/'):
            return rel_file
        return os.path.join(self.get_dir(debugger, dirfd=dirfd), rel_file)

    def get_dir(self, debugger: Debugger, *, dirfd: int) -> str:
        dirfd = (dirfd & 0x7FFFFFFF) - (dirfd & 0x80000000)  # Interpret dirfd as a signed 32-bit integer
        if dirfd == AT_FDCWD:
            return self._getcwd_pid(debugger.tid)
        return self._getfd_pid(debugger.tid, dirfd)

    def _access_check(self, debugger: Debugger, file: str, fs_jail: FilesystemPolicy) -> None:
        # We want to ensure that if there are symlinks, the user must be able to access both the symlink and
        # its destination. However, we are doing path-based checks, which means we have to check these as
        # as normalized paths. normpath can normalize a path, but also changes the meaning of paths in presence of
        # symlinked directories etc. Therefore, we compare both realpath and normpath and ensure that they refer to
        # the same file, and check the accessibility of both.
        #
        # This works, except when the child process uses /proc/self, which refers to something else in this process.
        # Therefore, we "project" it by changing it to /proc/[tid] for computing the realpath and doing the samefile
        # check. However, we still keep it as /proc/self when checking access rules.

        # normpath doesn't strip leading slashes
        projected = normalized = '/' + os.path.normpath(file).lstrip('/')
        if normalized.startswith('/proc/self'):
            file = os.path.join(f'/proc/{debugger.tid}', os.path.relpath(file, '/proc/self'))
            projected = '/' + os.path.normpath(file).lstrip('/')
        elif normalized.startswith(f'/proc/{debugger.tid}/'):
            # If the child process uses /proc/getpid()/foo, set the normalized path to be /proc/self/foo.
            # Access rules can more easily check /proc/self.
            normalized = os.path.join('/proc/self', os.path.relpath(file, f'/proc/{debugger.tid}'))
        real = os.path.realpath(file)

        # This hack is need for File IO, which symlinks the input/output files to `/dev/fd/3` and `/dev/fd/4`.
        # As a result, os.path.realpath(file) may return anything depending on the environment:
        # `/dev/null`, `/dev/pts/0`, or even `/proc/{our pid}/fd/pipe:[?]`.
        # To avoid this nightmare, let's just skip the check.
        if normalized in self._path_whitelist:
            return

        try:
            same = normalized == real or os.path.samefile(projected, real)
        except OSError:
            raise DeniedSyscall(ACCESS_ENOENT, f'Cannot stat, file: {file}, projected: {projected}, real: {real}')

        if not same:
            raise DeniedSyscall(
                ACCESS_EACCES, f'Suspected symlink trickery, file: {file}, projected: {projected}, real: {real}'
            )

        if not fs_jail.check(normalized):
            raise DeniedSyscall(ACCESS_EACCES, f'Denying {file}, normalized to {normalized}')

        if normalized != real:
            proc_dir = f'/proc/{debugger.tid}'
<<<<<<< HEAD
            if real == proc_dir:
                real = '/proc/self'
            elif real.startswith(proc_dir):
                real = os.path.join('/proc/self', os.path.relpath(real, proc_dir))
=======
            if real.startswith(proc_dir):
                relpath = os.path.relpath(real, proc_dir)
                if relpath == '.':
                    # Special-case the root /proc/self directory, otherwise the branch below generates '/proc/self/.'
                    # which will fail the FS jail check since abspath('/proc/self/.') = '/proc/self' != '/proc/self/.'.
                    real = '/proc/self'
                else:
                    real = os.path.join('/proc/self', relpath)
>>>>>>> 8bc8bf33

            if not fs_jail.check(real):
                raise DeniedSyscall(ACCESS_EACCES, f'Denying {file}, real path {real}')

    def _fix_path_case(self, full_path: str, orig_path: str, debugger: Debugger, ptr: int) -> str:
        # Windows is case-insensitive, while Unix is case-sensitive.
        # This makes some checkers that were originally written for Windows fail to work on Unix.
        # If required, we fix the path here, so the checker would work normally.
        normalized = '/' + os.path.normpath(full_path).lstrip('/')
        for dest in self._path_case_fixes:
            if dest.lower() == normalized.lower():
                # file and dest are absolute paths, but the original path passed to the syscall can be relative.
                # Due to potential difference in length, it's not possible to overwrite the original path with dest.
                # We need to read that original path and apply the fix on it.
                # e.g. orig_path = "PoSt.InP"; file = "/tmp/tmp2b4uv0zl/PoSt.InP"; dest = "/tmp/tmp2b4uv0zl/post.inp"
                # We need to fix the path to "post.inp".

                # To keep it simple, we'll only fix the base name.
                orig_basename = os.path.basename(normalized)  # "PoSt.InP" for the example above
                basename = os.path.basename(dest)  # "post.inp" for the example above
                assert len(orig_basename) == len(basename)

                if not orig_path.endswith(orig_basename):
                    # Looks like directory traversal is involved.
                    # For simplicity and safety, we won't apply any fix here.
                    return full_path

                fixed_path = orig_path[: -len(orig_basename)] + basename
                self.write_path(debugger, ptr, fixed_path)

                assert full_path.endswith(orig_path)
                return full_path[: -len(fixed_path)] + fixed_path

        return full_path

    def get_full_path(self, debugger: Debugger, file: str, dirfd: int = AT_FDCWD) -> str:
        dirfd = (dirfd & 0x7FFFFFFF) - (dirfd & 0x80000000)
        if not file.startswith('/'):
            dir = self._getcwd_pid(debugger.tid) if dirfd == AT_FDCWD else self._getfd_pid(debugger.tid, dirfd)
            file = os.path.join(dir, file)
        file = '/' + os.path.normpath(file).lstrip('/')
        return file

    def handle_kill(self, debugger: Debugger) -> None:
        # Allow tgkill to execute as long as the target thread group is the debugged process
        # libstdc++ seems to use this to signal itself, see <https://github.com/DMOJ/judge/issues/18A3>
        target = debugger.uarg0
        if target != debugger.pid:
            raise DeniedSyscall(ACCESS_EPERM, f'Cannot kill other processes (target={target}, self={debugger.pid})')

    def handle_prlimit(self, debugger: Debugger) -> None:
        target = debugger.uarg0
        if target not in (0, debugger.pid):
            raise DeniedSyscall(ACCESS_EPERM, f'Cannot prlimit other processes (target={target}, self={debugger.pid})')

    def handle_prctl(self, debugger: Debugger) -> None:
        PR_GET_DUMPABLE = 3
        PR_SET_NAME = 15
        PR_GET_NAME = 16
        PR_CAPBSET_READ = 23
        PR_SET_THP_DISABLE = 41
        PR_SET_VMA = 0x53564D41  # Used on Android
        if debugger.arg0 not in (
            PR_GET_DUMPABLE,
            PR_SET_NAME,
            PR_GET_NAME,
            PR_CAPBSET_READ,
            PR_SET_THP_DISABLE,
            PR_SET_VMA,
        ):
            raise DeniedSyscall(protection_fault, f'Non-whitelisted prctl option: {debugger.arg0}')

    # ignore typing because of overload checks
    def update(self, handlers: Mapping[int, Any]) -> None:  # type: ignore
        for syscall, handler in handlers.items():
            self[syscall] = handler

    def __setitem__(self, syscall: int, handler) -> None:
        if handler == ALLOW or isinstance(handler, ErrnoHandlerCallback):
            super().__setitem__(syscall, handler)
        else:
            super().__setitem__(syscall, wrap_access_check(syscall, handler))


def wrap_access_check(syscall: int, check: AccessChecker) -> HandlerCallback:
    def inner(debugger) -> bool:
        try:
            check(debugger)
            return True
        except DeniedSyscall as failure:
            failure.log(syscall)
            return failure.handler(debugger)

    return inner


def protection_fault(self, debugger: Debugger) -> bool:
    return False


class DeniedSyscall(Exception):
    def __init__(self, handler: Callable, reason: str):
        self.handler = handler
        self.reason = reason

    def log(self, syscall: int):
        syscall_name = by_id[syscall]
        if syscall_name.startswith('sys_'):
            syscall_name = syscall_name[4:]
        # We don't want to put the reason in the first position, because then users could insert format strings.
        log.debug('%s', f'Denied syscall {syscall_name}: ' + self.reason)<|MERGE_RESOLUTION|>--- conflicted
+++ resolved
@@ -405,12 +405,6 @@
 
         if normalized != real:
             proc_dir = f'/proc/{debugger.tid}'
-<<<<<<< HEAD
-            if real == proc_dir:
-                real = '/proc/self'
-            elif real.startswith(proc_dir):
-                real = os.path.join('/proc/self', os.path.relpath(real, proc_dir))
-=======
             if real.startswith(proc_dir):
                 relpath = os.path.relpath(real, proc_dir)
                 if relpath == '.':
@@ -419,7 +413,6 @@
                     real = '/proc/self'
                 else:
                     real = os.path.join('/proc/self', relpath)
->>>>>>> 8bc8bf33
 
             if not fs_jail.check(real):
                 raise DeniedSyscall(ACCESS_EACCES, f'Denying {file}, real path {real}')
