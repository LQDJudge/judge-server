import os
import signal
import tempfile
from typing import IO, List, Optional, Sequence, TYPE_CHECKING

import requests

from dmoj.cptbox.filesystem_policies import RecursiveDir
from dmoj.error import InternalError
from dmoj.result import Result
from dmoj.utils.os_ext import strsignal

if TYPE_CHECKING:
    from dmoj.cptbox import TracedPopen
    from dmoj.executors.base_executor import BaseExecutor


def mktemp(data: bytes) -> IO:
    tmp = tempfile.NamedTemporaryFile()
    tmp.write(data)
    tmp.flush()
    return tmp


def mkdtemp():
    return tempfile.TemporaryDirectory()


def compile_with_auxiliary_files(
    filenames: Sequence[str],
    flags: List[str] = [],
    lang: Optional[str] = None,
    compiler_time_limit: Optional[int] = None,
    unbuffered: bool = False,
) -> 'BaseExecutor':
    from dmoj import executors
    from dmoj.executors.compiled_executor import CompiledExecutor

    sources = {}

    for filename in filenames:
        with open(filename, 'rb') as f:
            sources[os.path.basename(filename)] = f.read()

    def find_runtime(*languages):
        for grader in languages:
            if grader in executors.executors:
                return grader
        return None

    use_cpp = any(map(lambda name: os.path.splitext(name)[1] in ['.cpp', '.cc'], filenames))
    use_c = any(map(lambda name: os.path.splitext(name)[1] in ['.c'], filenames))
<<<<<<< HEAD
    if lang is None:
        best_choices = ('CPP20', 'CPP17', 'CPP14', 'CPP11', 'CPP03') if use_cpp else ('C11', 'C')
        lang = find_runtime(best_choices)

    executor = executors.get(lang)
    if not executor:
        raise IOError(f'could not find an appropriate {lang} executor')

    executor = executor.Executor
=======
    if not lang:
        if use_cpp:
            lang = find_runtime('CPP20', 'CPP17', 'CPP14', 'CPP11', 'CPP03')
        elif use_c:
            lang = find_runtime('C11', 'C')

    # TODO: remove above code once `from_filename` is smart enough to
    # prioritize newer versions of runtimes
    if not lang:
        for filename in filenames:
            try:
                lang = executors.from_filename(filename).Executor.name
            except KeyError:
                continue

    if not lang:
        raise IOError('could not find an appropriate executor')

    executor = executors.executors[lang].Executor
>>>>>>> 258f8d97

    kwargs = {'fs': executor.fs + [RecursiveDir(tempfile.gettempdir())]}

    if issubclass(executor, CompiledExecutor):
        kwargs['compiler_time_limit'] = compiler_time_limit

    if hasattr(executor, 'flags'):
        kwargs['flags'] = flags + list(executor.flags)

    # Optimize the common case.
    if use_cpp or use_c:
        # Some auxiliary files (like those using testlib.h) take an extremely long time to compile, so we cache them.
        executor = executor('_aux_file', None, aux_sources=sources, cached=True, unbuffered=unbuffered, **kwargs)
    else:
        if len(sources) > 1:
            raise InternalError('non-C/C++ auxilary programs cannot be multi-file')
        executor = executor('_aux_file', list(sources.values())[0], cached=True, unbuffered=unbuffered, **kwargs)

    return executor


def parse_helper_file_error(
    proc: 'TracedPopen', executor: 'BaseExecutor', name: str, stderr: bytes, time_limit: int, memory_limit: int
) -> None:
    if proc.is_tle:
        error = f'{name} timed out (> {time_limit} seconds)'
    elif proc.is_mle:
        error = f'{name} ran out of memory (> {memory_limit} KB)'
    elif proc.protection_fault:
        syscall, callname, args, update_errno = proc.protection_fault
        error = f'{name} invoked disallowed syscall {syscall} ({callname})'
    elif proc.returncode:
        if proc.returncode > 0:
            error = f'{name} exited with nonzero code {proc.returncode}'
        else:
            assert proc.signal is not None
            error = f'{name} exited with {strsignal(proc.signal)}'
        feedback = Result.get_feedback_str(stderr, proc, executor)
        if feedback:
            error += f' with feedback {feedback}'
    else:
        return

    raise InternalError(error)


def download_source_code(link, file_size_limit):
    # MB to bytes
    file_size_limit = file_size_limit * 1024 * 1024

    r = requests.get(link, stream=True)
    try:
        r.raise_for_status()
    except Exception as e:
        raise InternalError(repr(e))

    if int(r.headers.get('Content-Length')) > file_size_limit:
        raise InternalError(f"Response size ({r.headers.get('Content-Length')}) is larger than file size limit")

    size = 0
    content = b''

    for chunk in r.iter_content(1024 * 1024):
        size += len(chunk)
        content += chunk
        if size > file_size_limit:
            raise InternalError('response too large')

    return content


class FunctionTimeout:
    def __init__(self, seconds=1, error_message='Timeout'):
        self.seconds = seconds
        self.error_message = error_message

    def handle_timeout(self, signum, frame):
        raise TimeoutError(self.error_message)

    def __enter__(self):
        signal.signal(signal.SIGALRM, self.handle_timeout)
        signal.setitimer(signal.ITIMER_REAL, self.seconds)

    def __exit__(self, type, value, traceback):
        signal.alarm(0)<|MERGE_RESOLUTION|>--- conflicted
+++ resolved
@@ -50,17 +50,6 @@
 
     use_cpp = any(map(lambda name: os.path.splitext(name)[1] in ['.cpp', '.cc'], filenames))
     use_c = any(map(lambda name: os.path.splitext(name)[1] in ['.c'], filenames))
-<<<<<<< HEAD
-    if lang is None:
-        best_choices = ('CPP20', 'CPP17', 'CPP14', 'CPP11', 'CPP03') if use_cpp else ('C11', 'C')
-        lang = find_runtime(best_choices)
-
-    executor = executors.get(lang)
-    if not executor:
-        raise IOError(f'could not find an appropriate {lang} executor')
-
-    executor = executor.Executor
-=======
     if not lang:
         if use_cpp:
             lang = find_runtime('CPP20', 'CPP17', 'CPP14', 'CPP11', 'CPP03')
@@ -80,7 +69,6 @@
         raise IOError('could not find an appropriate executor')
 
     executor = executors.executors[lang].Executor
->>>>>>> 258f8d97
 
     kwargs = {'fs': executor.fs + [RecursiveDir(tempfile.gettempdir())]}
 
