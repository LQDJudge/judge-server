watchdog
pyyaml
ansi2html
termcolor
colorama
cython
<<<<<<< HEAD
six
=======
pygments
>>>>>>> 1a09ae6b
<|MERGE_RESOLUTION|>--- conflicted
+++ resolved
@@ -4,8 +4,5 @@
 termcolor
 colorama
 cython
-<<<<<<< HEAD
-six
-=======
 pygments
->>>>>>> 1a09ae6b
+six