#!/usr/bin/python
import argparse
import gc
import json
import os
import traceback
import threading
import zipfile
import cStringIO

<<<<<<< HEAD
try:
    import queue
except ImportError:
    import Queue as queue

from ptbox import sandbox  # @UnresolvedImport
from error import CompileError # @UnresolvedImport

import executors  # @UnresolvedImport
import checkers # @UnresolvedImport

import packet  # @UnresolvedImport
=======
from error import CompileError

import executors
import checkers
import packet
>>>>>>> 22e16d2d


class Result(object):
    AC = 0
    WA = 1 << 0
    RTE = 1 << 1
    TLE = 1 << 2
    MLE = 1 << 3
    IR = 1 << 4
    SC = 1 << 5
    IE = 1 << 30

    def __init__(self):
        self.result_flag = 0
        self.execution_time = 0
        self.r_execution_time = 0
        self.max_memory = 0
        self.proc_output = None


class TestCase(object):
    def __init__(self, input_file, output_file, point_value):
        self.input_file = input_file
        self.output_file = output_file
        self.point_value = point_value
        self.complete = False

    def __iter__(self):
        return self

    def next(self):
        if self.complete:
            raise StopIteration
        self.complete = True
        return self.input_file, self.output_file, self.point_value


class BatchedTestCase(object):
    def __init__(self, io_files, point_value):
        self.io_files = list(io_files)
        self.point_value = point_value
        self._current_case = 0

    def __iter__(self):
        return self

    def next(self):
        if self._current_case >= len(self.io_files):
            raise StopIteration
        else:
            self._current_case += 1
            return self.io_files[self._current_case - 1] + (self.point_value,)


class TerminateGrading(Exception):
    pass


class Judge(object):
    def __init__(self, host, port, **kwargs):
        self.packet_manager = packet.PacketManager(host, port, self)
        self.current_submission = None
        self.current_proc = None
        with open(os.path.join("data", "judge", "judge.json"), "r") as init_file:
            self.env = json.load(init_file)
        supported_problems = []
        for problem in os.listdir(os.path.join("data", "problems")):
            supported_problems.append((problem, os.path.getmtime(os.path.join("data", "problems", problem))))
        self.packet_manager.supported_problems_packet(supported_problems)
        self.current_submission_thread = None
        self._terminate_grading = False

    def begin_grading(self, problem_id, language, source_code, time, mem, sc, grader, args):
        print "Grading %s in %s..." % (problem_id, language)
        if self.current_submission_thread:
            # TODO: this should be an error
            self.terminate_grading()
        self.current_submission_thread = threading.Thread(target=self._begin_grading,
                                                          args=(problem_id, language, source_code,
                                                                time, mem, sc, grader, args))
        self.current_submission_thread.daemon = True
        self.current_submission_thread.start()

    def terminate_grading(self):
        if self.current_submission_thread:
            self._terminate_grading = True
            if self.current_proc:
                self.current_proc.kill()
            self.current_submission_thread.join()
            self.packet_manager.submission_terminated_packet()

    def _begin_grading(self, problem_id, language, source_code, time_limit, memory_limit, short_circuit, grader_id, grader_args):
        try:
            try:
                # Launch an executor for the given language
                # The executor is responsible for writing source files and compiling (if applicable)
                executor = getattr(executors, language).Executor(self.env, problem_id, source_code)
            except AttributeError:
                raise NotImplementedError("unsupported language: " + language)
            except CompileError as compile_error:
                # No need to clean up anything; Executor does it
                print "Compile Error"
                print compile_error.args[0]
                self.packet_manager.compile_error_packet(compile_error.args[0])
                return

            with open(os.path.join("data", "problems", problem_id, "init.json"), "r") as init_file:
                init_data = json.load(init_file)

                try:
                    # Obtain the output correctness checker, e.g. standard or float
                    checker = getattr(checkers, grader_id)
                except AttributeError:
                    raise NotImplementedError("unsupported problem type: " + grader_id)

                # Use a proxy to not expose init_data to all submethods
                check_adapter = lambda proc_output, judge_output: checker.check(proc_output, judge_output, grader_args)
                forward_test_cases = []
                for case in init_data["test_cases"]:
                    if "data" in case:
                        # Data is batched, with multiple subcases for each parent case
                        # If one subcase fails, the main case fails too
                        subcases = [(subcase["in"], subcase["out"]) for subcase in case["data"]]
                        case = BatchedTestCase(subcases, case["points"])
                    else:
                        case = TestCase(case["in"], case["out"], case["points"])
                    forward_test_cases.append(case)

                case = 1
                for result in self.run_standard(executor.launch, forward_test_cases, check_adapter,
                                                archive=os.path.join("data", "problems", problem_id,
                                                                     init_data["archive"]),
                                                time=time_limit, memory=memory_limit,
                                                short_circuit=short_circuit):
                    print "Test case %s" % case
                    print "\t%f seconds (real)" % result.r_execution_time
                    print "\t%f seconds (debugged)" % result.execution_time
                    # print "\tDebugging took %.2f%% of the time" % \
                    # ((result.r_execution_time - result.execution_time) / result.r_execution_time * 100)
                    print "\t%.2f mb (%s kb)" % (result.max_memory / 1024.0, result.max_memory)

                    if result.result_flag == Result.AC:
                        print "\tAccepted"
                    else:
                        execution_verdict = []
                        for flag in ["IR", "WA", "RTE", "TLE", "MLE", "SC", "IE"]:
                            if result.result_flag & getattr(Result, flag):
                                execution_verdict.append("\t" + flag)
                        print "\n".join(execution_verdict)
                    case += 1
        except IOError:
            print "Internal Error: test cases do not exist"
            traceback.print_exc()
            self.packet_manager.problem_not_exist_packet(problem_id)
        except TerminateGrading:
            print "Forcefully terminating grading. Temporary files may not be deleted."
        finally:
            self.current_submission_thread = None

    def listen(self):
        self.packet_manager.run()

    def run_standard(self, executor_func, test_cases, check_func, short_circuit=False, time=2, memory=65536,
                     *args, **kwargs):
        if "archive" in kwargs:
            files = {}
            archive = zipfile.ZipFile(kwargs["archive"], "r")
            try:
                for name in archive.infolist():
                    files[name.filename] = cStringIO.StringIO(archive.read(name))
            finally:
                archive.close()
            topen = files.__getitem__
        else:
            topen = open
        self.packet_manager.begin_grading_packet()
        short_circuit_all = short_circuit
        case_number = 1
        short_circuited = False
        try:
            for test_case in test_cases:
                if type(test_case) == BatchedTestCase:
                    self.packet_manager.begin_batch_packet()
                for input_file, output_file, point_value in test_case:
                    if self._terminate_grading:
                        raise TerminateGrading()
                    with TestCaseJudge(*args) as judge:
                        if short_circuited:
                            # A previous subtestcase failed so we're allowed to break early
                            result = Result()
                            result.result_flag = Result.SC
                            result.execution_time = 0
                            result.max_memory = 0
                            result.proc_output = ""
                            continue

                        # Launch a process for the current test case
                        self.current_proc = executor_func(time=time, memory=memory)
                        result = judge.run_standard(self.current_proc, topen(input_file), topen(output_file),
                                                    check_func)
                        # Must check here because we might be interrupted mid-execution
                        # If we don't bail out, we get an IR.
                        if self._terminate_grading:
                            raise TerminateGrading()
                        self.packet_manager.test_case_status_packet(case_number,
                                                                    point_value if not short_circuited and result.result_flag == Result.AC else 0,
                                                                    point_value,
                                                                    result.result_flag,
                                                                    result.execution_time,
                                                                    result.max_memory,
                                                                    # TODO: make limit configurable
                                                                    result.proc_output[:10])

                        if not short_circuited and result.result_flag != Result.AC:
                            short_circuited = True
                        case_number += 1
                        yield result
                if type(test_case) == BatchedTestCase:
                    self.packet_manager.batch_end_packet()
                if not short_circuit_all:
                    short_circuited = False
        except TerminateGrading:
            self.packet_manager.submission_terminated_packet()
            self._terminate_grading = False
            raise
        except:
            traceback.print_exc()
            self.packet_manager.grading_end_packet()
        else:
            self.packet_manager.grading_end_packet()
        finally:
            self.current_proc = None
            gc.collect()

    def __del__(self):
        del self.packet_manager

    def __enter__(self):
        return self

    def __exit__(self, exception_type, exception_value, traceback):
        pass

    def murder(self):
        self.terminate_grading()


class LocalJudge(Judge):
    def __init__(self, debug=False, **kwargs):
        self.debug_mode = debug

        class LocalPacketManager(object):
            def __getattr__(self, *args, **kwargs):
                return lambda *args, **kwargs: None

        self.packet_manager = LocalPacketManager()
        self.current_submission = "submission"
        with open(os.path.join("data", "judge", "judge.json"), "r") as init_file:
            self.env = json.load(init_file)
        self.current_submission_thread = None
        self._terminate_grading = False

    def listen(self):
        pass


class TestCaseJudge(object):
    EOF = None

    def __init__(self):
        self.result = None
        self.process = None
        self.stopped = False
        self.exitcode = None

    def __del__(self):
        self.close(True)

    def __enter__(self):
        return self

    def __exit__(self, exception_type, exception_value, traceback):
        self.close()

    def alive(self):
        if not self.stopped:
            self.exitcode = self.process.poll()
            self.stopped = self.exitcode is not None
        return not self.stopped

    def close(self, force_terminate=False):
        if self.result and self.alive():
            if force_terminate:
                self.process.kill()
            else:
                self.exitcode = self.process.wait()
            self.stopped = True

    def run_standard(self, process, input_file, output_file, checker):
        self.process = process
        self.result = Result()
        result_flag = Result.AC
        input_data = input_file.read().replace('\r\n', '\n')#.replace('\r', '\n')
        self.result.proc_output, error = process.communicate(input_data)

        self.result.max_memory = self.process.max_memory
        self.result.execution_time = self.process.execution_time
        self.result.r_execution_time = self.process.r_execution_time
        judge_output = output_file.read()
        output_file.close()
        if not checker(self.result.proc_output, judge_output):
            result_flag |= Result.WA
        if self.process.returncode:
            result_flag |= Result.IR
        if 0:  # TODO
            result_flag |= Result.RTE
        if self.process.tle:
            result_flag |= Result.TLE
        if self.process.mle:
            result_flag |= Result.MLE
        #self.close()
        self.result.result_flag = result_flag
        return self.result


def main():
    parser = argparse.ArgumentParser(description='''
        Spawns a judge for a submission server.
    ''')
    parser.add_argument('server_host', nargs='?', default=None,
                        help='host to listen for the server')
    parser.add_argument('-p', '--server-port', type=int, default=9999,
                        help='port to listen for the server')
    parser.add_argument('-d', '--debug', type=bool, default=False,
                        help='enable debug mode (full output)')
    args = parser.parse_args()

    print "Running %s judge..." % (["local", "live"][args.server_host is not None])

    if args.server_host:
        with Judge(args.server_host, args.server_port, debug=args.debug) as judge:
            try:
                judge.listen()
            finally:
                judge.murder()
    else:
        with LocalJudge() as judge:
            try:
                judge.begin_grading('helloworld', 'PY2', 'print "Hello, World!"')
                judge.current_submission_thread.join()
                #judge.begin_grading('aplusb', 'PY2', 'for i in xrange(input()): print sum(map(int, raw_input().split()))')
                #judge.current_submission_thread.join()
                judge.begin_grading('aplusb', 'PY3', 'for i in range(int(input())): print(sum(map(int, input().split())))')
                judge.current_submission_thread.join()
            except KeyboardInterrupt:
                judge.terminate_grading()


if __name__ == "__main__":
    main()<|MERGE_RESOLUTION|>--- conflicted
+++ resolved
@@ -8,26 +8,11 @@
 import zipfile
 import cStringIO
 
-<<<<<<< HEAD
-try:
-    import queue
-except ImportError:
-    import Queue as queue
-
-from ptbox import sandbox  # @UnresolvedImport
 from error import CompileError # @UnresolvedImport
 
-import executors  # @UnresolvedImport
+import executors
 import checkers # @UnresolvedImport
-
-import packet  # @UnresolvedImport
-=======
-from error import CompileError
-
-import executors
-import checkers
 import packet
->>>>>>> 22e16d2d
 
 
 class Result(object):
